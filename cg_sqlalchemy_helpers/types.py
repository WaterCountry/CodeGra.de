--- conflicted
+++ resolved
@@ -17,11 +17,8 @@
 import cg_dt_utils
 
 T = t.TypeVar('T')
-<<<<<<< HEAD
 ZZ = t.TypeVar('ZZ')
-=======
 T_CONTRA = t.TypeVar('T_CONTRA', contravariant=True)
->>>>>>> fcdac479
 Z = t.TypeVar('Z')
 Y = t.TypeVar('Y')
 U = t.TypeVar('U')
