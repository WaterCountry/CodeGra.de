--- conflicted
+++ resolved
@@ -222,7 +222,8 @@
         ...
 
     @t.overload
-    def Enum(self, typ: t.Type[E], name: str = None, native_enum: bool = True) -> DbEnum[E]:
+    def Enum(self, typ: t.Type[E], name: str = None,
+             native_enum: bool = True) -> DbEnum[E]:
         ...
 
     @t.overload
@@ -777,7 +778,12 @@
         def __clause_element__(self) -> DbColumn[T]:
             ...
 
-<<<<<<< HEAD
+    JSONB = DbType[t.Mapping[str, object]]()
+
+    def TIMESTAMP(*, timezone: Literal[True]
+                  ) -> DbType[cg_dt_utils.DatetimeWithTimezone]:
+        ...
+
     class TypeDecorator:
         def __init__(self, *args: object, **kwargs: object) -> None:
             pass
@@ -788,19 +794,8 @@
 else:
     from sqlalchemy.ext.hybrid import hybrid_property
     from sqlalchemy.ext.hybrid import Comparator as _Comparator
-    from sqlalchemy import TypeDecorator
-=======
-    JSONB = DbType[t.Mapping[str, object]]()
-
-    def TIMESTAMP(*, timezone: Literal[True]
-                  ) -> DbType[cg_dt_utils.DatetimeWithTimezone]:
-        ...
-else:
-    from sqlalchemy.ext.hybrid import hybrid_property
-    from sqlalchemy.ext.hybrid import Comparator as _Comparator
+    from sqlalchemy import TypeDecorator, TIMESTAMP
     from sqlalchemy.dialects.postgresql import JSONB
-    from sqlalchemy import TIMESTAMP
->>>>>>> 8cdb13e1
 
     def hybrid_expression(fun: T) -> T:
         return fun
