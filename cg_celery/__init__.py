--- conflicted
+++ resolved
@@ -47,15 +47,14 @@
             self.conf: t.MutableMapping[t.Any, t.Any] = {}
             self.control: t.Any
 
-<<<<<<< HEAD
         @property
         def current_task(self) -> CeleryTask[t.Callable[[object], object]]:
-=======
+            ...
+
         def add_periodic_task(
             self, schedule: object,
             signature: CelerySignature[t.Callable[[], None]]
         ) -> None:
->>>>>>> c030a3b3
             pass
 
         @t.overload
