--- conflicted
+++ resolved
@@ -47,12 +47,9 @@
       "can_submit_own_work",
       "can_delete_submission",
       "can_submit_others_work",
-<<<<<<< HEAD
-      "can_edit_maximum_grade"
-=======
+      "can_edit_maximum_grade",
       "can_manage_plagiarism",
       "can_view_plagiarism"
->>>>>>> 134edc24
     ],
     "initial_role": true
   },
