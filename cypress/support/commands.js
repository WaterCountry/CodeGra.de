--- conflicted
+++ resolved
@@ -665,13 +665,12 @@
     });
 });
 
-<<<<<<< HEAD
 Cypress.Commands.add('parentsUpto', { prevSubject: true }, (subject, selector) => {
     // Similar to the builtin parentsUntil, but selects the parent that matches
     // the selector instead of the last parent that doesn't.
     return cy.wrap(subject).parentsUntil(selector).parent();
 });
-=======
+
 Cypress.Commands.add('shouldReload', fn => {
     // Check that executing the given function causes a page reload.
 
@@ -685,7 +684,6 @@
     cy.window().should('not.have.property', 'beforeReload');
 });
 
->>>>>>> 9c4914c4
 //
 //
 // -- This is a child command --
