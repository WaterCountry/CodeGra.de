--- conflicted
+++ resolved
@@ -1,12 +1,7 @@
 import Vue from 'vue';
 import Router from 'vue-router';
-<<<<<<< HEAD
-import { Assignments, Submission, Home, Login, Submit, Submissions } from '@/pages';
 import { Linters } from '@/components';
-=======
 import { Assignments, Submission, Home, Login, Submit, Submissions, User } from '@/pages';
-
->>>>>>> 02e8e35a
 
 Vue.use(Router);
 
