import Vue from 'vue';
import Router from 'vue-router';
<<<<<<< HEAD
import Hello from '@/components/Hello';
import GradingAssignment from '@/components/GradingAssignment';
=======
import { Assignment, Home, Login } from '@/pages';
>>>>>>> 6af05ec6

Vue.use(Router);

export default new Router({
    routes: [
        {
            path: '/',
            name: 'Home',
            component: Home,
        },
        {
            path: '/login',
            name: 'Login',
            component: Login,
        },
        {
            path: '/students/:sid/assignments/:aid',
            name: 'Student assignment',
            component: Assignment,
        },
        {
            path: '/students/:sid/assignments/:aid/files/:fid',
            name: 'Student assignment',
            component: Assignment,
        },
        {
            path: '/GradingAssignment/:id',
            name: 'GradingAssignment',
            component: GradingAssignment,
        },
    ],
});<|MERGE_RESOLUTION|>--- conflicted
+++ resolved
@@ -1,11 +1,6 @@
 import Vue from 'vue';
 import Router from 'vue-router';
-<<<<<<< HEAD
-import Hello from '@/components/Hello';
-import GradingAssignment from '@/components/GradingAssignment';
-=======
 import { Assignment, Home, Login } from '@/pages';
->>>>>>> 6af05ec6
 
 Vue.use(Router);
 
@@ -31,10 +26,5 @@
             name: 'Student assignment',
             component: Assignment,
         },
-        {
-            path: '/GradingAssignment/:id',
-            name: 'GradingAssignment',
-            component: GradingAssignment,
-        },
     ],
 });