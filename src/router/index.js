import Vue from 'vue';
import Router from 'vue-router';
<<<<<<< HEAD
import Hello from '@/components/Hello';
import CodeUploader from '@/components/CodeUploader';
=======
import { Submission, Home, Login } from '@/pages';
>>>>>>> 0961876e

Vue.use(Router);

export default new Router({
    routes: [
        {
            path: '/',
            name: 'Home',
            component: Home,
        },
        {
            path: '/login',
            name: 'Login',
            component: Login,
        },
        {
            path: '/submission/:submissionId',
            name: 'Student assignment',
            component: Submission,
        },
        {
            path: '/submission/:submissionId/files/:fileId',
            name: 'Student assignment',
            component: Submission,
        },
        {
            path: '/upload',
            name: 'CodeUploader',
            component: CodeUploader,
        },
    ],
});<|MERGE_RESOLUTION|>--- conflicted
+++ resolved
@@ -1,11 +1,8 @@
 import Vue from 'vue';
 import Router from 'vue-router';
-<<<<<<< HEAD
-import Hello from '@/components/Hello';
+
+import { Submission, Home, Login } from '@/pages';
 import CodeUploader from '@/components/CodeUploader';
-=======
-import { Submission, Home, Login } from '@/pages';
->>>>>>> 0961876e
 
 Vue.use(Router);
 
