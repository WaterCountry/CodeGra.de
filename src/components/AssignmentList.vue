--- conflicted
+++ resolved
@@ -3,34 +3,6 @@
         <b-form-fieldset class="table-control">
             <b-form-input v-model="filter" placeholder="Type to Search" v-on:keyup.enter="submit"/>
             <b-button-input-group class="buttons">
-<<<<<<< HEAD
-            <b-button-group>
-                <b-popover placement="top" triggers="hover" content="Hidden" v-if="canSeeHidden">
-                    <b-button class="btn-info" :class="{ 'btn-outline-info': !toggles.hidden}"
-                              @click="toggleFilter('hidden')">
-                        <icon name="eye-slash"></icon>
-                    </b-button>
-                </b-popover>
-                <b-popover placement="top" triggers="hover" content="Submitting">
-                    <b-button class="btn-danger" :class="{ 'btn-outline-danger': !toggles.submitting }"
-                              @click="toggleFilter('submitting')">
-                        <icon name="download"></icon>
-                    </b-button>
-                </b-popover>
-                <b-popover placement="top" triggers="hover" content="Grading">
-                    <b-button class="btn-warning" :class="{ 'btn-outline-warning': !toggles.grading }"
-                              @click="toggleFilter('grading')">
-                        <icon name="pencil"></icon>
-                    </b-button>
-                </b-popover>
-                <b-popover placement="top" triggers="hover" content="Done">
-                    <b-button class="btn-success" :class="{ 'btn-outline-success': !toggles.done }"
-                              @click="toggleFilter('done')">
-                        <icon name="check"></icon>
-                    </b-button>
-                </b-popover>
-            </b-button-group>
-=======
                 <b-button-group>
                     <b-popover placement="top" triggers="hover" content="Hidden" v-if="canSeeHidden">
                         <b-button class="btn-info" :class="{ 'btn-outline-info': !toggles.hidden}"
@@ -57,7 +29,6 @@
                         </b-button>
                     </b-popover>
                 </b-button-group>
->>>>>>> ab1a2a69
             </b-button-input-group>
         </b-form-fieldset>
 
@@ -186,7 +157,6 @@
         },
 
         matchesWord(item, word) {
-            console.log(item);
             return item.name.indexOf(word) >= 0 ||
                 item.course_name.indexOf(word) >= 0 ||
                 item.deadline.indexOf(word) >= 0;
