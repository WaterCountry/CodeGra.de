--- conflicted
+++ resolved
@@ -5,13 +5,10 @@
 import HeaderBar from './HeaderBar';
 import Login from './Login';
 import SideBar from './SideBar';
-<<<<<<< HEAD
 import UserInfo from './UserInfo';
-=======
 import Assignments from './Assignments';
 import CodeUploader from './CodeUploader';
 import SubmissionList from './SubmissionList';
->>>>>>> 9859e36c
 
 export {
     CodeViewer,
@@ -21,11 +18,8 @@
     HeaderBar,
     Login,
     SideBar,
-<<<<<<< HEAD
     UserInfo,
-=======
     Assignments,
     CodeUploader,
     SubmissionList,
->>>>>>> 9859e36c
 };