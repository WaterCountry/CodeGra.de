<template>
    <div class="grade-viewer">
        <b-collapse
            id="rubric-collapse"
            v-if="rubrics">
            <rubric-viewer
                v-model="rubricSelected"
                :editable="editable"
                :rubrics="rubrics"
                ref="rubricViewer">
            </rubric-viewer>
        </b-collapse>
        <div class="row">
            <div class="col-6">
                <b-input-group>
                    <b-input-group-button v-if="editable">
                        <b-button
                            :variant="submitted ? 'success' : 'primary'"
                            @click="putFeedback">
                            <icon name="refresh" spin v-if="submitting"></icon>
                            <span v-else>Submit all</span>
                        </b-button>
                    </b-input-group-button>

                    <b-form-input
                        type="number"
                        step="any"
                        min="0"
                        max="10"
                        :disabled="!editable"
                        placeholder="Grade"
                        v-model="grade"
                        v-if="!rubrics">
                    </b-form-input>
                    <b-form-input
                        class="text-right"
                        :disabled="true"
                        :value="rubricPoints"
                        v-else>
                    </b-form-input>

                    <b-input-group-button v-if="rubrics">
                        <b-popover
                            placement="top"
                            triggers="hover"
                            content="Rubric">
                            <b-button
                                variant="secondary"
                                v-b-toggle.rubric-collapse>
                                <icon name="bars"></icon>
                            </b-button>
                        </b-popover>
                    </b-input-group-button>
                </b-input-group>
            </div>
            <div class="col-6">
                <b-input-group>
                    <b-form-input
                        :textarea="true"
                        :placeholder="editable ? 'Feedback' : 'No feedback given :('"
                        :rows="3"
                        ref="field"
                        v-model="feedback"
                        @keydown.native.tab.capture="expandSnippet"
                        :disabled="!editable">
                    </b-form-input>
                </b-input-group>
            </div>
        </div>
    </div>
</template>

<script>
import Icon from 'vue-awesome/components/Icon';
import 'vue-awesome/icons/bars';
import 'vue-awesome/icons/refresh';
import { mapActions, mapGetters } from 'vuex';
import RubricViewer from './RubricViewer';

export default {
    name: 'grade-viewer',

    props: {
        editable: {
            type: Boolean,
            default: false,
        },
        assignment: {
            type: Object,
            default: {},
        },
        submission: {
            type: Object,
            default: {},
        },
    },

    data() {
        return {
            submitting: false,
            submitted: false,
            feedback: this.submission.feedaback || '',
            grade: this.submission.grade || 0,
            rubricSelected: this.submission.rubric || [2, 5],
            rubricPoints: '0 / 0',
            rubrics: this.assignment.rubrics || [
                {
                    id: 0,
                    header: 'Stijl',
                    description: 'Ziet je code er netjes uit, gebruik je duidelijke namen, deel je het programma op in logische functies etc.',
                    items: [
                        {
                            id: 0,
                            description: 'Slecht.',
                            points: 0,
                        },
                        {
                            id: 1,
                            description: 'Matig',
                            points: 1,
                        },
                        {
                            id: 2,
                            description: 'Voldoende',
                            points: 2,
                        },
                        {
                            id: 3,
                            description: 'Goed',
                            points: 3,
                        },
                        {
                            id: 8,
                            description: 'Awesome!',
                            points: 4,
                        },
                    ],
                },
                {
                    id: 1,
                    header: 'Correctness',
                    description: 'Bereikt het programma het beoogde resultaat, hebben je antwoorden de juiste precisie etc.',
                    items: [
                        {
                            id: 4,
                            description: 'Slecht',
                            points: 0,
                        },
                        {
                            id: 5,
                            description: 'Voldoende',
                            points: 1,
                        },
                        {
                            id: 6,
                            description: 'Goed',
                            points: 2,
                        },
                        {
                            id: 7,
                            description: 'Awesome!',
                            points: 3,
                        },
                    ],
                },
            ],
        };
    },

<<<<<<< HEAD
    watch: {
        rubricSelected() {
            const total = this.$refs.rubricViewer.totalPoints();
            const max = this.$refs.rubricViewer.maxPoints();
            const grade = (10 * (total / max)).toFixed(2);
            this.grade = grade;
            this.rubricPoints = `${grade} (${total} / ${max})`;
        },
=======
    mounted() {
        this.grade = this.submission.grade ? this.submission.grade : '';
        this.feedback = this.submission.comment ? this.submission.comment : '';
>>>>>>> 465a514d
    },

    methods: {
        expandSnippet(event) {
            const field = this.$refs.field;
            const end = field.$el.selectionEnd;
            if (field.$el.selectionStart === end) {
                event.preventDefault();
                const val = this.feedback.slice(0, end);
                const start = Math.max(val.lastIndexOf(' '), val.lastIndexOf('\n')) + 1;
                const res = this.snippets()[val.slice(start, end)];
                if (res !== undefined) {
                    this.feedback = val.slice(0, start) + res.value + this.feedback.slice(end);
                }
                if (Math.random() < 0.25) {
                    this.refreshSnippets();
                }
            }
        },

        putFeedback() {
            this.submitting = true;
            this.$http.patch(`/api/v1/submissions/${this.submission.id}`,
                {
                    grade: this.grade,
                    feedback: this.feedback,
                    rubric: this.rubricResult.selected,
                },
                {
                    headers: { 'Content-Type': 'application/json' },
                },
            ).then(() => {
                this.submitting = false;
                this.submitted = true;
                this.$emit('submit');
                this.$nextTick(() => setTimeout(() => {
                    this.submitted = false;
                }, 1000));
                this.$emit('gradeChange', this.grade);
            });
        },

        ...mapActions({
            refreshSnippets: 'user/refreshSnippets',
        }),

        ...mapGetters({
            snippets: 'user/snippets',
        }),
    },

    components: {
        Icon,
        RubricViewer,
    },
};
</script><|MERGE_RESOLUTION|>--- conflicted
+++ resolved
@@ -101,73 +101,12 @@
             submitted: false,
             feedback: this.submission.feedaback || '',
             grade: this.submission.grade || 0,
-            rubricSelected: this.submission.rubric || [2, 5],
+            rubricSelected: this.submission.rubric,
             rubricPoints: '0 / 0',
-            rubrics: this.assignment.rubrics || [
-                {
-                    id: 0,
-                    header: 'Stijl',
-                    description: 'Ziet je code er netjes uit, gebruik je duidelijke namen, deel je het programma op in logische functies etc.',
-                    items: [
-                        {
-                            id: 0,
-                            description: 'Slecht.',
-                            points: 0,
-                        },
-                        {
-                            id: 1,
-                            description: 'Matig',
-                            points: 1,
-                        },
-                        {
-                            id: 2,
-                            description: 'Voldoende',
-                            points: 2,
-                        },
-                        {
-                            id: 3,
-                            description: 'Goed',
-                            points: 3,
-                        },
-                        {
-                            id: 8,
-                            description: 'Awesome!',
-                            points: 4,
-                        },
-                    ],
-                },
-                {
-                    id: 1,
-                    header: 'Correctness',
-                    description: 'Bereikt het programma het beoogde resultaat, hebben je antwoorden de juiste precisie etc.',
-                    items: [
-                        {
-                            id: 4,
-                            description: 'Slecht',
-                            points: 0,
-                        },
-                        {
-                            id: 5,
-                            description: 'Voldoende',
-                            points: 1,
-                        },
-                        {
-                            id: 6,
-                            description: 'Goed',
-                            points: 2,
-                        },
-                        {
-                            id: 7,
-                            description: 'Awesome!',
-                            points: 3,
-                        },
-                    ],
-                },
-            ],
+            rubrics: this.assignment.rubrics,
         };
     },
 
-<<<<<<< HEAD
     watch: {
         rubricSelected() {
             const total = this.$refs.rubricViewer.totalPoints();
@@ -176,11 +115,6 @@
             this.grade = grade;
             this.rubricPoints = `${grade} (${total} / ${max})`;
         },
-=======
-    mounted() {
-        this.grade = this.submission.grade ? this.submission.grade : '';
-        this.feedback = this.submission.comment ? this.submission.comment : '';
->>>>>>> 465a514d
     },
 
     methods: {
