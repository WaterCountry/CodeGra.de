<template>
    <div class="submission-list">
        <b-form-fieldset>
            <b-input-group>
                <b-form-input v-model="filter" placeholder="Type to Search" @keyup.enter="submit"></b-form-input>

                <b-form-checkbox class="input-group-addon" v-model="latestOnly" @change="submit"
                    v-if="latest.length !== submissions.length">
                    Latest only
                </b-form-checkbox>

                <b-form-checkbox class="input-group-addon" v-model="mineOnly" @change="submit"
                    v-if="assigneeFilter">
                    Assigned to me
                </b-form-checkbox>
            </b-input-group>
        </b-form-fieldset>
        <submissions-exporter v-if="canDownload && submissions.length"
          :table="getTable"
          :filename="exportFilename">
            Export feedback
        </submissions-exporter>

        <b-table striped hover
            ref="table"
            v-on:row-clicked='gotoSubmission'
            :items="submissions"
            :fields="fields"
            :current-page="currentPage"
            :filter="filterItems"
            :show-empty="true">
            <template slot="user" scope="item">
                {{item.value.name ? item.value.name : '-'}}
            </template>
            <template slot="grade" scope="item">
                {{item.value ? item.value : '-'}}
            </template>
            <template slot="created_at" scope="item">
                {{item.value ? item.value : '-'}}
            </template>
            <template slot="assignee" scope="item">
                {{item.value ? item.value.name : '-'}}
            </template>
        </b-table>
    </div>
</template>

<script>
import { mapActions, mapGetters } from 'vuex';
import SubmissionsExporter from './SubmissionsExporter';

export default {
    name: 'submission-list',

    props: {
        assignment: {
            type: Object,
            default: null,
        },
        submissions: {
            type: Array,
            default: [],
        },
        canDownload: {
            type: Boolean,
            default: false,
        },
    },

    data() {
        return {
            latestOnly: this.$route.query.latest !== 'false',
            mineOnly: this.$route.query.mine !== 'false',
            currentPage: 1,
            filter: this.$route.query.q || '',
            latest: this.getLatest(this.submissions),
            fields: {
                user: {
                    label: 'User',
                    sortable: true,
                },
                grade: {
                    label: 'Grade',
                    sortable: true,
                },
                created_at: {
                    label: 'Created at',
                    sortable: true,
                },
                assignee: {
                    label: 'Assigned to',
                    sortable: true,
                },
            },
            assigneeFilter: false,
        };
    },

    computed: {
        ...mapGetters('user', {
            userId: 'id',
            userName: 'name',
        }),

        exportFilename() {
            return this.assignment ? `${this.assignment.course_name}-${this.assignment.name}.csv` : null;
        },
    },

    watch: {
        submissions(submissions) {
            this.latest = this.getLatest(submissions);
        },
    },

    mounted() {
        this.hasPermission('can_submit_own_work').then((perm) => {
            this.assigneeFilter = !perm && this.submissions.some(s => s.assignee);
        });
    },

    methods: {
        getLatest(submissions) {
            const latest = {};
            submissions.forEach((item) => {
                if (!latest[item.user.id]) {
                    latest[item.user.id] = item.id;
                }
            });
            return latest;
        },

        getTable() {
            return this.$refs ? this.$refs.table : null;
        },

        gotoSubmission(submission) {
            this.submit();
            this.$router.push({
                name: 'submission',
                params: { submissionId: submission.id },
            });
        },

        submit() {
            const query = {
                latest: this.latestOnly,
                mine: this.mineOnly,
            };
            if (this.filter) {
                query.q = this.filter;
            }
            this.$router.replace({ query });
        },

        isEmptyObject(obj) {
            return Object.keys(obj).length === 0 && obj.constructor === Object;
        },

        filterItems(item) {
<<<<<<< HEAD
            if ((this.latestOnly && this.latest[item.user.id] !== item.id) ||
                // TODO: change to user id
                (this.assigneeFilter && this.mineOnly && item.assignee !== this.userName)) {
=======
            if ((this.latestOnly && !this.latest.includes(item)) ||
                (this.assigneeFilter && this.mineOnly &&
                 (item.assignee == null || item.assignee.id !== this.userId))) {
>>>>>>> b212d714
                return false;
            } else if (!this.filter) {
                return true;
            }

            const terms = {
                user_name: item.user.name.toLowerCase(),
                grade: (item.grade || 0).toString(),
                created_at: item.created_at,
                assignee: item.assignee.name.toLowerCase(),
            };
            return this.filter.toLowerCase().split(' ').every(word =>
                Object.keys(terms).some(key =>
                    terms[key].indexOf(word) >= 0));
        },

        hasPermission(perm) {
            return this.u_hasPermission({ name: perm, course_id: this.assignment.course_id });
        },

        ...mapActions({
            u_hasPermission: 'user/hasPermission',
        }),
    },

    components: {
        SubmissionsExporter,
    },
};
</script><|MERGE_RESOLUTION|>--- conflicted
+++ resolved
@@ -158,15 +158,9 @@
         },
 
         filterItems(item) {
-<<<<<<< HEAD
             if ((this.latestOnly && this.latest[item.user.id] !== item.id) ||
-                // TODO: change to user id
-                (this.assigneeFilter && this.mineOnly && item.assignee !== this.userName)) {
-=======
-            if ((this.latestOnly && !this.latest.includes(item)) ||
                 (this.assigneeFilter && this.mineOnly &&
                  (item.assignee == null || item.assignee.id !== this.userId))) {
->>>>>>> b212d714
                 return false;
             } else if (!this.filter) {
                 return true;
