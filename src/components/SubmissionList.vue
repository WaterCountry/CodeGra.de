--- conflicted
+++ resolved
@@ -1,14 +1,4 @@
 <template>
-<<<<<<< HEAD
-    <ol>
-        <li v-for="s in submissions">
-            <router-link :to="{ name: 'submission', params: { assignmentId: this.assignmentId, submissionId: s.id, }, }">
-                <!-- TODO: Moet denk ik `s.date` worden -->
-                {{ s.id }}
-            </router-link>
-        </li>
-    </ol>
-=======
   <div>
     <div class="justify-content-centermy-1 row">
 
@@ -40,7 +30,6 @@
       </template>
     </b-table>
   </div>
->>>>>>> 9c8f94c6
 </template>
 
 <script>
@@ -92,8 +81,6 @@
             this.updateSubmissions();
         },
     },
-<<<<<<< HEAD
-=======
 
     methods: {
         updateSubmissions() {
@@ -107,10 +94,12 @@
                 }
             }
         },
+
         gotoSubmission(sub) {
             this.submit();
             this.$emit('goto', sub);
         },
+
         submit() {
             const query = { latest: this.latestOnly };
             if (this.filter) {
@@ -119,7 +108,6 @@
             this.$router.replace({ query });
         },
     },
->>>>>>> 9c8f94c6
 };
 </script>
 
