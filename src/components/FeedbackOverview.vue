--- conflicted
+++ resolved
@@ -172,11 +172,7 @@
         },
 
         feedback() {
-<<<<<<< HEAD
-            return this.submission && this.submission.feedback;
-=======
             return this.$utils.getProps(this.submission, {}, 'feedback');
->>>>>>> 631f426e
         },
 
         fileIds() {
@@ -207,27 +203,20 @@
             return this.submission.id;
         },
 
-<<<<<<< HEAD
         canSeeFeedback() {
             return this.assignment.canSeeUserFeedback();
         },
 
         hasUserFeedback() {
-            return Object.keys(this.feedback.user).length > 0;
-=======
+            return !this.$utils.isEmpty(this.feedback.user);
+        },
+
         hasFeedback() {
-            if (this.feedback.general) {
-                return true;
-            }
-            if (!this.$utils.isEmpty(this.feedback.user)) {
-                return true;
-            }
-            return false;
+            return this.feedback.general || this.hasUserFeedback;
         },
 
         feedbackAvailable() {
             return this.canSeeFeedback || this.hasFeedback;
->>>>>>> 631f426e
         },
     },
 
