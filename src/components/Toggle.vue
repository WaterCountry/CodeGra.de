--- conflicted
+++ resolved
@@ -17,11 +17,7 @@
         </div>
     </div>
     <b-popover placement="top"
-<<<<<<< HEAD
-               v-if="disabled && !noDisabledPopover"
-=======
                v-if="disabled && disabledText"
->>>>>>> 9ce04644
                triggers="hover"
                :target="toggleId">
         {{ disabledText }}
@@ -68,19 +64,9 @@
             default: false,
             type: Boolean,
         },
-<<<<<<< HEAD
-        noDisabledPopover: {
-            default: false,
-            type: Boolean,
-        },
-        hasNoValue: {
-            default: false,
-            type: Boolean,
-=======
         hasNoValue: {
             type: Boolean,
             default: false,
->>>>>>> 9ce04644
         },
     },
 
@@ -215,21 +201,11 @@
 
 .has-no-value {
     .toggle::before {
-<<<<<<< HEAD
-        transform: translate(50%, 0.1rem);
-    }
-
-    .label-on {
-        opacity: @unchecked-opacity;
-    }
-
-=======
         transform: scale(0.75) translate(0.75rem, 0.15rem);
         transform-origin: center;
     }
 
     .label-on,
->>>>>>> 9ce04644
     .label-off {
         opacity: @unchecked-opacity;
     }
