<template>
  <loader class="col-md-12 text-center" v-if="loading"></loader>
  <ol class="code-viewer form-control" :class="{ editable }" v-else>
<<<<<<< HEAD
        <li v-on:click="editable && addFeedback($event, i)" v-for="(line, i) in codeLines">
            <code v-html="line"></code>


            <feedback-area :editing="editing[i] === true"
                           :feedback='feedback[i]'
                           :editable='editable'
                           :line='i'
                           :fileId='fileId'
                           v-on:feedbackChange="val => { feedbackChange(i, val); }"
                           v-on:cancel='onChildCancel' v-if="feedback[i] != null">
            </feedback-area>
=======
    <li v-on:click="addFeedback($event, i)" v-for="(line, i) in this.codeLines">
      <code v-html="line"></code>

      <feedback-area :editing="editing[i] === true" :feedback='feedback[i]' :editable='editable' :line='i' :fileId='fileId' v-on:feedbackChange="val => { feedbackChange(i, val); }" v-on:cancel='onChildCancel' v-if="feedback[i] != null"></feedback-area>

>>>>>>> 9785cf99
      <icon name="plus" class="add-feedback" v-if="editable && feedback[i] == null"
            v-on:click="addFeedback($event, value)"></icon>
    </li>
  </ol>
</template>

<script>
import { getLanguage, highlight } from 'highlightjs';
import Vue from 'vue';

import { bButton, bFormInput, bInputGroup, bInputGroupButton }
    from 'bootstrap-vue/lib/components';

import Icon from 'vue-awesome/components/Icon';
import 'vue-awesome/icons/plus';

import { FeedbackArea, Loader } from '@/components';

export default {
    name: 'code-viewer',

    props: ['editable', 'id'],

    data() {
        return {
            fileId: this.id,
            lang: '',
            codeLines: [],
            loading: true,
            editing: {},
            feedback: {},
            clicks: {},
        };
    },

    mounted() {
        this.getCode();
    },

    watch: {
        id(to) {
            this.fileId = to;
        },

        fileId() {
            this.loading = true;
            this.getCode();
        },
    },

    methods: {
        getCode() {
            this.$http.get(`/api/v1/code/${this.fileId}`).then((data) => {
                this.lang = data.data.lang;
                this.feedback = data.data.feedback;
                this.codeLines = this.highlightCode(this.lang, data.data.code);
            });
        },

        // Highlights the given string and returns an array of highlighted strings
        highlightCode(lang, code) {
            let lines = code.split('\n');
            if (getLanguage(lang) !== undefined) {
                let state = null;
                lines = lines.map((line) => {
                    const { top, value } = highlight(lang, line, true, state);
                    state = top;
                    return value;
                });
            }
            this.loading = false;
            return lines;
        },

        onChildCancel(line) {
            this.clicks[line] = true;
            Vue.set(this.editing, line, false);
            Vue.set(this.feedback, line, null);
        },

        addFeedback(event, line) {
            if (this.clicks[line] === true) {
                delete this.clicks[line];
            } else if (this.feedback[line] == null) {
                Vue.set(this.editing, line, true);
                Vue.set(this.feedback, line, '');
            }
        },

        feedbackChange(line, feedback) {
            if (this.editable) {
                this.editing[line] = false;
                this.feedback[line] = feedback;
            }
        },
        // eslint-disable-next-line
        submitAllFeedback(event) {},
    },

    components: {
        bButton,
        bFormInput,
        bInputGroup,
        bInputGroupButton,
        Icon,
        FeedbackArea,
        Loader,
    },
};
</script>

<style lang="less" scoped>
ol {
    font-family: monospace;
    font-size: small;
    margin: 0;
    padding: 0;
    padding-left: 4rem;
}

li {
    position: relative;
    padding-left: 1em;
    padding-right: 1em;

    .editable & {
        cursor: pointer;
    }
}

code {
    white-space: pre-wrap;
}

.feedback {
    font-family: sans-serif;
}

.add-feedback {
    position: absolute;
    top: 0;
    right: .5em;
    display: none;

    li:hover & {
        display: block;
    }
}

.loader {
    margin-top: 5em;
}
</style><|MERGE_RESOLUTION|>--- conflicted
+++ resolved
@@ -1,26 +1,18 @@
 <template>
   <loader class="col-md-12 text-center" v-if="loading"></loader>
   <ol class="code-viewer form-control" :class="{ editable }" v-else>
-<<<<<<< HEAD
-        <li v-on:click="editable && addFeedback($event, i)" v-for="(line, i) in codeLines">
-            <code v-html="line"></code>
+    <li v-on:click="editable && addFeedback($event, i)" v-for="(line, i) in codeLines">
+      <code v-html="line"></code>
 
 
-            <feedback-area :editing="editing[i] === true"
-                           :feedback='feedback[i]'
-                           :editable='editable'
-                           :line='i'
-                           :fileId='fileId'
-                           v-on:feedbackChange="val => { feedbackChange(i, val); }"
-                           v-on:cancel='onChildCancel' v-if="feedback[i] != null">
-            </feedback-area>
-=======
-    <li v-on:click="addFeedback($event, i)" v-for="(line, i) in this.codeLines">
-      <code v-html="line"></code>
-
-      <feedback-area :editing="editing[i] === true" :feedback='feedback[i]' :editable='editable' :line='i' :fileId='fileId' v-on:feedbackChange="val => { feedbackChange(i, val); }" v-on:cancel='onChildCancel' v-if="feedback[i] != null"></feedback-area>
-
->>>>>>> 9785cf99
+      <feedback-area :editing="editing[i] === true"
+                     :feedback='feedback[i]'
+                     :editable='editable'
+                     :line='i'
+                     :fileId='fileId'
+                     v-on:feedbackChange="val => { feedbackChange(i, val); }"
+                     v-on:cancel='onChildCancel' v-if="feedback[i] != null">
+      </feedback-area>
       <icon name="plus" class="add-feedback" v-if="editable && feedback[i] == null"
             v-on:click="addFeedback($event, value)"></icon>
     </li>
@@ -37,7 +29,8 @@
 import Icon from 'vue-awesome/components/Icon';
 import 'vue-awesome/icons/plus';
 
-import { FeedbackArea, Loader } from '@/components';
+import FeedbackArea from './FeedbackArea';
+import Loader from './Loader';
 
 export default {
     name: 'code-viewer',
