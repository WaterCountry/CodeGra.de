<template>
<div class="auto-test" :class="{ editable, 'config-editable': configEditable, 'no-card': noCard }">
    <template v-if="!singleResult && hasResults">
        <b-card no-body v-for="run in test.runs" :key="run.id" class="results-card">
            <b-card-header class="auto-test-header" :class="{ editable }">
                <span class="toggle" :key="resultsCollapseId" v-b-toggle="resultsCollapseId">
                    <icon class="expander" name="chevron-right" :scale="0.75" />
                    Results
                </span>
                <div v-if="editable"
                        class="btn-wrapper">
                    <submit-button
                        :submit="() => deleteResults(run.id)"
                        variant="danger"
                        confirm="Are you sure you want to delete the results?"
                        label="Delete"/>
                </div>
            </b-card-header>

            <b-collapse :id="resultsCollapseId" visible>
                <table class="table table-striped results-table"
                        :class="{ 'table-hover': run.results.length > 0 }">
                    <thead>
                        <tr>
                            <th class="name">Name</th>
                            <th class="score">Score</th>
                            <th class="state">State</th>
                        </tr>
                    </thead>

                    <tbody>
                        <template v-if="run.results.length > 0">
                            <tr v-for="result in run.results"
                                :key="result.work.user.id"
                                @click="openResult(result)">
                                <td class="name">{{ nameOfUser(result.work.user) }}</td>
                                <td class="score">
                                    <icon v-if="result.work.grade_overridden"
                                          v-b-popover.top.hover="'This submission\'s calculated grade has been manually overridden'"
                                          name="exclamation-triangle"/>
                                    {{ result.points_achieved }}
                                </td>
                                <td class="state">{{ result.state }}</td>
                            </tr>
                        </template>
                        <template v-else>
                            <tr>
                                <td colspan="3">No results</td>
                            </tr>
                        </template>
                    </tbody>
                </table>
            </b-collapse>
        </b-card>
    </template>

    <b-card no-body>
        <template v-if="!noCard">
            <b-card-header v-if="editable" class="auto-test-header editable">
                <span class="toggle" :key="configCollapseId" v-b-toggle="configCollapseId">
                    <icon class="expander" name="chevron-right" :scale="0.75" />
                    AutoTest
                </span>
                <div class="btn-wrapper"
                    v-b-popover.hover.top="!configEditable ? 'The AutoTest configuration cannot be deleted because there are results associated with it.' : ''">
                    <submit-button
                        v-if="!loading && test == null"
                        label="Create AutoTest"
                        key="create-btn"
                        :submit="createAutoTest"
                        @success="afterCreateAutoTest"/>
                    <submit-button
                        v-if="!loading && test != null"
                        :submit="runAutoTest"
                        />
                    <submit-button
                        v-if="!loading && test != null"
                        :submit="deleteAutoTest"
                        key="delete-btn"
                        @after-success="afterDeleteAutoTest"
                        variant="danger"
                        confirm="Are you sure you want to delete this AutoTest configuration?"
                        label="Delete"
                        :disabled="!configEditable"/>
                </div>
            </b-card-header>
            <b-card-header v-else class="auto-test-header">
                AutoTest
            </b-card-header>
        </template>

        <b-card-body v-if="loading" key="loading">
            <loader/>
        </b-card-body>
        <b-card-body v-else-if="test == null" key="empty">
            <div class="text-muted">You have no AutoTest yet for this assignment</div>
        </b-card-body>
        <b-collapse v-else :id="configCollapseId" :visible="singleResult || !hasResults">
            <b-card-body key="full">
                <b-card no-body>
                    <span
                        slot="header"
                        class="setup-env-wrapper-header"
                        v-if="singleResult"
                        v-b-toggle="autoTestSetupEnvWrapperId">
                        <icon v-if="singleResult" name="chevron-right" :scale="0.75" />
                        Environment setup
                    </span>
                    <template v-else slot="header">Environment setup</template>

                    <b-collapse
                        :id="autoTestSetupEnvWrapperId"
                        :visible="!singleResult">
                        <b-card-body>
                            <b-form-fieldset>
                                <label :for="baseSystemId">Base systems</label>

                                <b-input-group v-if="configEditable">
                                    <multiselect
                                        :close-on-select="false"
                                        :id="baseSystemId"
                                        class="base-system-selector"
                                        v-model="internalTest.base_systems"
                                        :options="baseSystems"
                                        :searchable="true"
                                        :custom-label="a => a.name"
                                        multiple
                                        track-by="id"
                                        label="label"
                                        :hide-selected="false"
                                        placeholder="Select base systems"
                                        :internal-search="true"
                                        :loading="false">
                                        <span slot="noResult" class="text-muted">
                                            No results were found.
                                        </span>
                                    </multiselect>
                                    <b-input-group-append>
                                        <submit-button :submit="() => submitProp('base_systems')" />
                                    </b-input-group-append>
                                </b-input-group>
                                <div v-else class="multiselect">
                                    <div class="multiselect__tags">
                                        <div class="multiselect__tags-wrap">
                                            <span v-for="base in test.base_systems"
                                                  class="multiselect__tag no-close">
                                                {{ base.name }}
                                            </span>
                                        </div>
                                    </div>
                                </div>
                            </b-form-fieldset>

                            <transition :name="disabledAnimations ? '' : 'fixtureswrapper'">
                                <div v-if="test.fixtures.length > 0" class="transition">
                                    <b-form-fieldset>
                                        <label :for="uploadedFixturesId">
                                            Uploaded fixtures
                                        </label>
                                        <ul class="fixture-list">
                                            <transition-group :name="disabledAnimations ? '' : 'fixtures'">
                                                <li v-for="fixture, index in test.fixtures"
                                                    class="transition fixture-row"
                                                    :key="fixture.id">
                                                    <template v-if="configEditable">
                                                        <a
                                                            class="fixture-name"
                                                            href="#"
                                                            @click="openFile(fixture, $event)">
                                                            {{ fixture.name }}
                                                        </a>

                                                        <b-button-group>
                                                            <submit-button
                                                                :variant="fixture.hidden ? 'primary' : 'secondary'"
                                                                :submit="() => toggleHidden(index)"
                                                                size="sm">
                                                                <icon :name="fixture.hidden ? 'eye-slash' : 'eye'" />
                                                            </submit-button>
                                                            <submit-button
                                                                variant="danger"
                                                                confirm="Are you sure you want to delete this fixture?"
                                                                size="sm"
                                                                :submit="() => removeFixture(index)">
                                                                <icon name="times"/>
                                                            </submit-button>
                                                        </b-button-group>
                                                    </template>
                                                    <template v-else>
                                                        <component
                                                            :is="canViewFixture(fixture) ? 'a' : 'span'"
                                                            class="fixture-name"
                                                            href="#">
                                                            {{ fixture.name }}
                                                        </component>

                                                        <icon
                                                            v-if="fixture.hidden"
                                                            name="eye-slash"
                                                            v-b-popover.top.hover="`This fixture is hidden. ${singleResult && !canViewFixture(fixture) ? 'You' : 'Students'} may not view its contents.`"/>
                                                    </template>
                                                </li>
                                            </transition-group>
                                        </ul>
                                    </b-form-fieldset>
                                </div>
                            </transition>

                            <b-form-fieldset class="fixture-upload-wrapper" v-if="configEditable">
                                <label :for="fixtureUploadId">
                                    Upload fixtures
                                </label>
                                <multiple-files-uploader
                                    v-model="newFixtures"
                                    :id="fixtureUploadId">
                                    Click here or drop file(s) add fixtures and test files.
                                </multiple-files-uploader>
                                <b-input-group>
                                    <b-input-group-prepend is-text
                                                            class="fixture-upload-information">
                                    </b-input-group-prepend>
                                    <b-input-group-append>
                                        <submit-button
                                            :disabled="newFixtures.length === 0"
                                            @after-success="afterAddFixtures"
                                            class="upload-fixture-btn"
                                            :submit="addFixtures" />
                                    </b-input-group-append>
                                </b-input-group>
                            </b-form-fieldset>

                            <b-form-fieldset class="setup-output-wrapper">
                                <template v-if="configEditable">
                                    <label :for="preStartScriptId">
                                        Setup script to run
                                    </label>
                                    <b-input-group>
                                        <input class="form-control"
                                                @keydown.ctrl.enter="$refs.setupScriptBtn.onClick"
                                                :id="preStartScriptId"
                                                v-model="internalTest.setup_script"/>
                                        <b-input-group-append>
                                            <submit-button
                                                :submit="() => submitProp('setup_script')"
                                                ref="setupScriptBtn"/>
                                        </b-input-group-append>
                                    </b-input-group>
                                </template>
                                <template v-else-if="editable && test.setup_script">
                                    <label :for="preStartScriptId">
                                        Setup script to run: <code>{{ test.setup_script }}</code>
                                    </label>
                                </template>
                                <template v-else-if="test.setup_script">
                                    <label>
                                        Setup script output: <code>{{ test.setup_script }}</code>
                                    </label>
                                    <b-tabs no-fade v-if="singleResult">
                                        <b-tab title="stdout">
                                            <pre>{{ result.setup_stdout }}</pre>
                                        </b-tab>
                                        <b-tab title="stderr">
                                            <pre>{{ result.setup_stderr }}</pre>
                                        </b-tab>
                                    </b-tabs>
                                </template>
                            </b-form-fieldset>
                        </b-card-body>
                    </b-collapse>
                </b-card>

                <transition :name="disabledAnimations ? '' : 'emptytext'">
                    <div class="text-muted empty-text transition"
                            v-if="test.sets.filter(s => !s.deleted).length === 0">
                        You have no test sets yet. Click the button below to create one.
                    </div>
                </transition>
                <transition-group :name="disabledAnimations ? '' : 'list'">
                    <div v-for="set, i in test.sets"
                            v-if="!set.deleted"
                            :key="set.id"
                            class="list-item transition">
                        <b-card class="test-group auto-test-set"
                                no-body>
                            <b-card-header class="test-set-header" :class="{ editable: configEditable }">
                                Test set
                                <div class="btn-wrapper" v-if="configEditable">
                                    <submit-button
                                        :submit="() => deleteSet(set)"
                                        label="Delete set"
                                        variant="outline-danger"
                                        confirm="Are you sure you want to delete this test set and
                                                    all suits in it."/>
                                </div>
                            </b-card-header>
                            <b-card-body>
                                <span class="text-muted"
                                      v-if="set.suites.filter(s => !s.isEmpty() && !s.deleted).length === 0">
                                    You have no suites yet. Click the button below to create one.
                                </span>
                                <masonry :cols="{default: 2, [$root.largeWidth]: 1 }"
                                         :gutter="30"
                                         class="outer-block">
                                    <auto-test-suite v-for="suite, j in set.suites"
                                                     v-if="!suite.deleted"
                                                     :editable="configEditable"
                                                     :editing="suite.steps.length === 0"
                                                     :key="suite.id"
                                                     :assignment="assignment"
                                                     :other-suites="allNonDeletedSuites"
                                                     :value="set.suites[j]"
                                                     @input="updateSuite(set, j, $event)"
                                                     @delete="$set(suite, 'deleted', true)"
                                                     :result="result" />
                                </masonry>
                                <div v-if="configEditable"
                                     class="btn-wrapper"
                                     style="float: right;">
                                    <submit-button
                                        :submit="() => addSuite(set)"
                                        label="Add suite"/>
                                </div>
                            </b-card-body>
                            <transition :name="disabledAnimations ? '' : 'setcontinue'">
                                <b-card-footer v-if="configEditable && test.sets.some((s, j) => j > i && !s.deleted)"
                                                class="transition set-continue">
                                    Only execute other test sets when achieved grade by AutoTest is higher than
                                    <b-input-group class="input-group">
                                        <input
                                            class="form-control"
                                            type="number"
                                            v-model="internalTest.set_stop_points[set.id]"
                                            @keyup.ctrl.enter="$refs.submitContinuePointsBtn[i].onClick()"
                                            placeholder="0" />
                                        <b-input-group-append>
                                            <submit-button
                                                ref="submitContinuePointsBtn"
                                                :submit="() => submitContinuePoints(set)" />
                                        </b-input-group-append>
                                    </b-input-group>
                                </b-card-footer>
                                <b-card-footer
                                    v-else-if="singleResult && i < test.sets.length - 1"
                                    class="set-continue">
                                    <template v-if="set.passed">
                                        Scored <code>{{ result.setResults[set.id].achieved }}</code> points,
                                        which is greater than <code>{{ set.stop_points }}</code>. Continuing
                                        with the next set.
                                    </template>
                                    <template v-else>
                                        Scored <code>{{ result.setResults[set.id].achieved }}</code> points,
                                        which is less than <code>{{ set.stop_points }}</code>. No further
                                        tests will be run.
                                    </template>
                                </b-card-footer>
                            </transition>
                        </b-card>
                    </div>
                </transition-group>
                <div v-if="configEditable"
                     class="add-btn-wrapper transition">
                    <submit-button :submit="addSet"
                                   label="Add set"
                                   class="transition"/>
            </div>

            <div slot="footer">
                <b-button-toolbar justify>
                </b-button-toolbar>
            </div>
            </b-card-body>
        </b-collapse>
    </b-card>

    <b-modal :id="resultsModalId" hide-footer size="lg" @hidden="currentResult = null">
        <template v-if="currentResult" slot="modal-title">
            {{ nameOfUser(currentResult.work.user) }} - {{ currentResult.achieved_points }} points
        </template>

        <auto-test
            v-if="currentResult"
            :assignment="assignment"
            :result-id="currentResult.id"
            :editable="false" />
    </b-modal>
</div>
</template>

<script>
import Vue from 'vue';
import Multiselect from 'vue-multiselect';

import { mapActions, mapGetters } from 'vuex';

import Icon from 'vue-awesome/components/Icon';
import 'vue-awesome/icons/times';
import 'vue-awesome/icons/eye';
import 'vue-awesome/icons/eye-slash';
import 'vue-awesome/icons/chevron-right';
import 'vue-awesome/icons/exclamation-triangle';

import { nameOfUser, getUniqueId } from '@/utils';

import AutoTestSuite from './AutoTestSuite';
import SubmitButton from './SubmitButton';
import MultipleFilesUploader from './MultipleFilesUploader';
import Loader from './Loader';

export default {
    name: 'auto-test',

    props: {
        assignment: {
            type: Object,
            required: true,
        },

        editable: {
            type: Boolean,
            default: false,
        },

        resultId: {
            type: Number,
            default: null,
        },

        submissionId: {
            type: Number,
            default: null,
        },

        noCard: {
            type: Boolean,
            default: false,
        },
    },

    data() {
        const id = getUniqueId();

        return {
            disabledAnimations: true,
            newFixtures: [],
            internalTest: {},
            loading: true,
            error: '',
            permissions: {},
            currentResult: null,
            nameOfUser,

            configCollapseId: `auto-test-config-collapse-${id}`,
            resultsCollapseId: `auto-test-results-collapse-${id}`,
            resultsModalId: `auto-test-results-modal-${id}`,
            baseSystemId: `auto-test-base-system-${id}`,
            fixtureUploadId: `auto-test-base-upload-${id}`,
            uploadedFixturesId: `auto-test-base-fixtures-${id}`,
            preStartScriptId: `auto-test-base-pre-start-script-${id}`,
            autoTestSetupEnvWrapperId: `auto-test-setup-env-${id}`,
        };
    },

    mounted() {
        this.disabledAnimations = false;
    },

    watch: {
        assignmentId: {
            handler() {
                if (this.assignment.auto_test_id == null) {
                    this.loading = false;
                    return;
                }

                this.loading = true;

                Promise.all([
                    this.loadAutoTest(),
                    this.loadSingleResult(),
                    this.loadPermissions(),
                ]).then(
                    () => { this.loading = false; },
                    () => { this.loading = false; },
                );
            },
            immediate: true,
        },
    },

    methods: {
        ...mapActions('courses', ['updateAssignment']),

<<<<<<< HEAD
        runAutoTest() {
            return this.$http
                .post(`/api/v1/auto_tests/${this.assignment.auto_test_id}/runs/`);
        },

        loadAutoTest() {
            return this.$http
                .get(`/api/v1/auto_tests/${this.assignment.auto_test_id}`)
                .then(
                    ({ data: test }) => {
                        test.runs = [
                            {
                                id: 1,
                                results: [
                                    {
                                        id: 1,
                                        work: {
                                            id: 1,
                                            user: { name: 'Thomas Schaper', id: 1 },
                                        },
                                        points_achieved: '-',
                                        state: 'not_started',
                                        setup_stdout: 'stdout!!!',
                                        setup_stderr: 'stderr!!!',
                                    },
                                    {
                                        id: 2,
                                        work: {
                                            id: 2,
                                            user: { name: 'Olmo Kramer', id: 2 },
                                            grade_overridden: true,
                                        },
                                        points_achieved: '12 / 13',
                                        state: 'passed',
                                        setup_stdout: 'stdout!!!',
                                        setup_stderr: 'stderr!!!',
                                    },
                                    {
                                        id: 3,
                                        work: {
                                            id: 3,
                                            user: { name: 'Student 2', id: 3 },
                                        },
                                        points_achieved: '0 / 13',
                                        state: 'failed',
                                        setup_stdout: 'stdout!!!',
                                        setup_stderr: 'stderr!!!',
                                    },
                                    {
                                        id: 4,
                                        work: {
                                            id: 4,
                                            user: { name: 'Olmo Kramer', id: 4 },
                                        },
                                        points_achieved: '-',
                                        state: 'running',
                                        setup_stdout: 'stdout!!!',
                                        setup_stderr: 'stderr!!!',
                                    },
                                ],
                            },
                        ];
                        test.runs = [];
=======
        ...mapActions('autotest', {
            storeCreateAutoTest: 'createAutoTest',
            storeDeleteAutoTest: 'deleteAutoTest',
            storeUpdateAutoTest: 'updateAutoTest',
            storeLoadAutoTest: 'loadAutoTest',
            storeCreateFixtures: 'createFixtures',
            storeToggleFixture: 'toggleFixture',
            storeCreateAutoTestSet: 'createAutoTestSet',
            storeDeleteAutoTestSet: 'deleteAutoTestSet',
            storeUpdateAutoTestSet: 'updateAutoTestSet',
            storeCreateAutoTestSuite: 'createAutoTestSuite',
            storeUpdateAutoTestSuite: 'updateAutoTestSuite',
            storeLoadAutoTestResult: 'loadAutoTestResult',
            storeDeleteAutoTestResult: 'deleteAutoTestResult',
        }),
>>>>>>> fe1e719f


        loadAutoTest() {
            return this.storeLoadAutoTest({
                autoTestId: this.assignment.auto_test_id,
            }).then(
                () => {
                    Vue.set(this.internalTest, 'base_systems', this.test.base_systems);
                    Vue.set(this.internalTest, 'setup_script', this.test.setup_script);
                    Vue.set(this.internalTest, 'set_stop_points', this.test.sets.reduce(
                        (acc, set) => Object.assign(acc, { [set.id]: set.stop_points }),
                        {},
                    ));
                },
                err => {
                    // FIXME: handle error
                    console.error(err);
                },
            );
        },

        loadSingleResult() {
            if (this.assignment.auto_test_id == null || !this.singleResult) {
                return null;
            }

            return this.storeLoadAutoTestResult({
                autoTestId: this.assignment.auto_test_id,
                resultId: this.resultId,
            }).catch(err => {
                // FIXME: handle error
                console.error(err);
            });
        },

        loadPermissions() {
            const names = ['can_view_hidden_fixtures'];

            return this.$hasPermission(names, this.assignment.course.id).then(perms => {
                perms.forEach((value, i) => {
                    this.permissions[names[i]] = value;
                });
            });
        },

        openFile(_, event) {
            event.preventDefault();
        },

        addSet() {
            return this.storeCreateAutoTestSet({
                autoTestId: this.test.id,
            });
        },

        deleteSet(set) {
            return this.storeDeleteAutoTestSet({
                autoTestId: this.test.id,
                setId: set.id,
            });
        },

        submitContinuePoints(set) {
            const stopPoints = Number(
                this.internalTest.set_stop_points[set.id],
            );
            return this.storeUpdateAutoTestSet({
                autoTestId: this.test.id,
                autoTestSet: set,
                setProps: { stop_points: stopPoints },
            });
        },

        addSuite(set) {
            this.storeCreateAutoTestSuite({
                autoTestId: this.test.id,
                autoTestSet: set,
            });
        },

        updateSuite(set, index, suite) {
            this.storeUpdateAutoTestSuite({
                autoTestSet: set,
                index,
                suite,
            });
        },

        submitProp(prop) {
            return this.storeUpdateAutoTest({
                autoTestId: this.test.id,
                autoTestProps: { [prop]: this.internalTest[prop] },
            });
        },

        addFixtures() {
            const data = new FormData();

            this.newFixtures.forEach((f, i) => {
                data.append(`fixture_${i}`, f);
            });

            data.append(
                'json',
                new Blob(
                    [
                        JSON.stringify({
                            has_new_fixtures: true,
                        }),
                    ],
                    {
                        type: 'application/json',
                    },
                ),
            );

            return this.storeCreateFixtures({
                autoTestId: this.test.id,
                fixtures: data,
            });
        },

        afterAddFixtures() {
            this.newFixtures = [];
        },

        removeFixture(index) {
            this.storeUpdateAutoTest({
                autoTestId: this.test.id,
                autoTestProps: {
                    fixtures: this.test.fixtures.filter((_, i) => i !== index),
                },
            });
        },

        toggleHidden(index) {
            return this.storeToggleFixture({
                autoTestId: this.test.id,
                fixture: this.test.fixtures[index],
            });
        },

        createAutoTest() {
            this.disabledAnimations = true;
            return this.storeCreateAutoTest(this.assignment.id);
        },

        async afterCreateAutoTest() {
            await this.$nextTick();
            this.disabledAnimations = false;
        },

        deleteAutoTest() {
            this.disabledAnimations = true;
            return this.storeDeleteAutoTest(this.test.id);
        },

        async afterDeleteAutoTest() {
            await this.$nextTick();
            this.disabledAnimations = false;
        },

        deleteResults(id) {
            return this.storeDeleteAutoTestResults({
                autoTestId: this.test.id,
                runId: id,
            });
        },

        openResult(result) {
            if (result.state !== 'not_started' && result.state !== 'running') {
                this.currentResult = result;
                this.$root.$emit('bv::show::modal', this.resultsModalId);
            }
        },

        canViewFixture(fixture) {
            return !fixture.hidden || this.permissions.can_view_hidden_fixtures;
        },
    },

    computed: {
        ...mapGetters('autotest', {
            allTests: 'tests',
            allResults: 'results',
        }),

        test() {
            const id = this.assignment.auto_test_id;
            return id && this.allTests[id];
        },

        result() {
            if (!this.hasResults) {
                return null;
            }

            let resultId = this.resultId;

            if (resultId == null && this.submissionId != null) {
                resultId = this.test.runs[0].results.filter(
                    r => r.work.id === this.submissionId,
                ).id;
            }

            return resultId ? this.allResult[resultId] : null;
        },

        autoTestUrl() {
            return `/api/v1/auto_tests/${this.test.id}`;
        },

        assignmentId() {
            return this.assignment.id;
        },

        allNonDeletedSuites() {
            return this.test.sets.reduce((res, set) => {
                if (!set.deleted) {
                    res.push(...set.suites.filter(s => !s.deleted));
                }
                return res;
            }, []);
        },

        baseSystems() {
            const langSet = new Set();
            const selectedSet = new Set();
            this.test.base_systems.forEach(t => {
                langSet.add(t.group);
                selectedSet.add(t.id);
            });

            return AutoTestBaseSystems.reduce((res, cur) => {
                if (langSet.has(cur.group) && !selectedSet.has(cur.id)) {
                    res.push(
                        Object.assign(
                            {},
                            {
                                ...cur,
                                $isDisabled: true,
                            },
                        ),
                    );
                } else {
                    res.push(cur);
                }
                return res;
            }, []);
        },

        hasResults() {
            const runs = this.test && this.test.runs;
            return !!(runs && runs.length);
        },

        configEditable() {
            return this.editable && !this.hasResults;
        },

        singleResult() {
            return this.hasResults && (this.resultId != null || this.submissionId != null);
        },
    },

    components: {
        Icon,
        Multiselect,
        AutoTestSuite,
        SubmitButton,
        MultipleFilesUploader,
        Loader,
    },
};
</script>

<style lang="less" scoped>
@import '~mixins.less';

.auto-test.no-card > .card {
    border: 0;
}

.auto-test-suite:not(.empty-auto-test-suite) {
    margin-bottom: 1rem;
}

.auto-test {
    &:not(.config-editable) .auto-test-suite:last-child {
        margin-bottom: 0;
    }

    @media @media-large {
        &.config-editable .auto-test-suite:nth-last-child(2) {
            margin-bottom: 0;
        }
    }
}

.transition {
    transition: all 0.3s linear;
}

.list-item {
    margin-top: 1rem;
}

.add-btn-wrapper,
.test-suites-button-wrapper {
    margin-top: 1rem;
}

.test-suites-button-wrapper,
.add-btn-wrapper {
    display: flex;
    justify-content: flex-end;
}

.list-enter-active {
    max-height: 15rem;
    overflow-y: hidden;
    margin-top: 1rem;
}
.list-leave-active {
    max-height: 15rem;
}
.list-leave-to {
    opacity: 0;
    max-height: 0;
    overflow-y: hidden;
}

.list-enter {
    max-height: 0;
    margin-top: 1.5rem;
    overflow-y: hidden;
}

.setcontinue-enter-active,
.setcontinue-leave-active,
.emptytext-enter-active,
.emptytext-leave-active {
    max-height: 2rem;
    overflow-y: hidden;
    margin-bottom: 0;
}
.setcontinue-enter-active,
.setcontinue-leave-active {
    max-height: 4rem;
}

.setcontinue-enter,
.setcontinue-leave-to {
    padding-top: 0 !important;
    padding-bottom: 0 !important;
}

.setcontinue-enter,
.setcontinue-leave-to,
.emptytext-enter,
.emptytext-leave-to {
    max-height: 0;
    overflow-y: hidden;
    margin: 0 !important;
}

.empty-text {
    margin-top: 1rem;
}

.set-continue {
    display: flex;
    align-items: center;
    justify-content: center;

    .input-group {
        width: initial;
        margin-left: 5px;
    }

    code {
        padding: 0 0.25rem;
    }
}

.auto-test-header,
.test-set-header {
    align-items: center;
    display: flex;
    justify-content: space-between;

    &.editable {
        padding: 5px 1.25rem;
    }

    .toggle {
        cursor: pointer;

        .fa-icon {
            margin-right: 0.5rem;
            transition: transform 300ms;
        }

        &:not(.collapsed) .fa-icon {
            transform: rotate(90deg);
        }
    }
}

.fixtureswrapper-leave-active,
.fixtureswrapper-enter-active,
.fixtures-leave-active,
.fixtures-enter-active {
    max-height: 10rem;
    overflow-y: hidden;
    opacity: 1;
}

.fixtures-enter-active {
    background-color: fade(@color-success, 50%) !important;
}

.fixtures-leave-active {
    background-color: #d9534f !important;
}

.fixtureswrapper-enter,
.fixtureswrapper-leave-to,
.fixtures-enter,
.fixtures-leave-to {
    opacity: 0;
    max-height: 0;
    overflow-y: hidden;
    border-color: transparent;
}

.fixture-name {
    flex: 1 1 auto;
}

.fixture-list {
    border-radius: 0.25rem;
    border: 1px solid @color-border-gray-lighter;
    #app.dark & {
        border-color: @color-primary-darker;
    }
    padding: 0;
    margin: 0;
    .fixture-row {
        padding: 5px 0.75rem;
        display: flex;
        align-items: center;

        &:not(:last-child) {
            border-bottom: 1px solid @color-border-gray-lighter;
        }
        #app.dark & {
            border-color: @color-primary-darker;
        }
    }
}

.fixture-upload-wrapper {
    .fixture-upload-information {
        flex: 1 1 auto;

        .input-group-text {
            border-top: none;
            border-top-left-radius: 0;
            border-top-right-radius: 0;
            width: 100%;
            background-color: transparent !important;

            #app.dark & {
                color: @text-color-dark !important;
            }
        }
    }

    .upload-fixture-btn {
        border-top-right-radius: 0;
    }
}

.results-card {
    margin-bottom: 1rem;
}

.results-table {
    margin-bottom: 0;

    th {
        border-top: 0;
    }

    .score,
    .state {
        width: 1px;
        white-space: nowrap;
    }

    .score {
        text-align: right;

        .fa-icon {
            transform: translateY(2px);
            margin-right: 0.25rem;
        }
    }
}

.setup-env-wrapper-header {
    cursor: pointer;

    .fa-icon {
        margin-right: 0.25rem;
        transition: transform 300ms;
    }

    &:not(.collapsed) .fa-icon {
        transform: rotate(90deg);
    }
}

.setup-output-wrapper {
    margin-bottom: 0;

    pre {
        margin-bottom: 0;
        border: 1px solid @color-border-gray-lighter;
        border-top-width: 0;
        border-bottom-left-radius: 0.25rem;
        border-bottom-right-radius: 0.25rem;
        padding: 1rem;
    }
}
</style>


<style lang="less">
.auto-test .base-system-selector {
    flex: 1;
    .multiselect__tags {
        z-index: 10;
        border-bottom-right-radius: 0;
        border-top-right-radius: 0;
    }
}

.multiselect__tag.no-close {
    padding-right: 10px;
}
</style><|MERGE_RESOLUTION|>--- conflicted
+++ resolved
@@ -71,6 +71,7 @@
                         @success="afterCreateAutoTest"/>
                     <submit-button
                         v-if="!loading && test != null"
+                        label="Run"
                         :submit="runAutoTest"
                         />
                     <submit-button
@@ -490,71 +491,6 @@
     methods: {
         ...mapActions('courses', ['updateAssignment']),
 
-<<<<<<< HEAD
-        runAutoTest() {
-            return this.$http
-                .post(`/api/v1/auto_tests/${this.assignment.auto_test_id}/runs/`);
-        },
-
-        loadAutoTest() {
-            return this.$http
-                .get(`/api/v1/auto_tests/${this.assignment.auto_test_id}`)
-                .then(
-                    ({ data: test }) => {
-                        test.runs = [
-                            {
-                                id: 1,
-                                results: [
-                                    {
-                                        id: 1,
-                                        work: {
-                                            id: 1,
-                                            user: { name: 'Thomas Schaper', id: 1 },
-                                        },
-                                        points_achieved: '-',
-                                        state: 'not_started',
-                                        setup_stdout: 'stdout!!!',
-                                        setup_stderr: 'stderr!!!',
-                                    },
-                                    {
-                                        id: 2,
-                                        work: {
-                                            id: 2,
-                                            user: { name: 'Olmo Kramer', id: 2 },
-                                            grade_overridden: true,
-                                        },
-                                        points_achieved: '12 / 13',
-                                        state: 'passed',
-                                        setup_stdout: 'stdout!!!',
-                                        setup_stderr: 'stderr!!!',
-                                    },
-                                    {
-                                        id: 3,
-                                        work: {
-                                            id: 3,
-                                            user: { name: 'Student 2', id: 3 },
-                                        },
-                                        points_achieved: '0 / 13',
-                                        state: 'failed',
-                                        setup_stdout: 'stdout!!!',
-                                        setup_stderr: 'stderr!!!',
-                                    },
-                                    {
-                                        id: 4,
-                                        work: {
-                                            id: 4,
-                                            user: { name: 'Olmo Kramer', id: 4 },
-                                        },
-                                        points_achieved: '-',
-                                        state: 'running',
-                                        setup_stdout: 'stdout!!!',
-                                        setup_stderr: 'stderr!!!',
-                                    },
-                                ],
-                            },
-                        ];
-                        test.runs = [];
-=======
         ...mapActions('autotest', {
             storeCreateAutoTest: 'createAutoTest',
             storeDeleteAutoTest: 'deleteAutoTest',
@@ -570,8 +506,11 @@
             storeLoadAutoTestResult: 'loadAutoTestResult',
             storeDeleteAutoTestResult: 'deleteAutoTestResult',
         }),
->>>>>>> fe1e719f
-
+
+        runAutoTest() {
+            return this.$http
+                .post(`/api/v1/auto_tests/${this.assignment.auto_test_id}/runs/`);
+        },
 
         loadAutoTest() {
             return this.storeLoadAutoTest({
