/* SPDX-License-Identifier: AGPL-3.0-only */
import moment from 'moment';

import { hasAttr, getProps } from './typed';

export * from './typed';
export * from './error';

export function formatTimePart(num) {
    return `${num < 10 ? '0' : ''}${num}`;
}

export function convertToUTC(timeStr) {
    return moment(timeStr, moment.ISO_8601)
        .utc()
        .format('YYYY-MM-DDTHH:mm');
}

export function setProps(object, value, ...props) {
    if (object == null) {
        throw new Error('Given object to set props on is null');
    }
    const lastProp = props.pop();
    let inner = object;

    for (let i = 0; i < props.length; ++i) {
        if (inner[props[i]] == null) {
            inner[props[i]] = {};
        }
        inner = inner[props[i]];
    }

    inner[lastProp] = value;
}

export class WarningHeader {
    static fromWarningStr(warningStr) {
        if (warningStr instanceof WarningHeader) {
            return warningStr;
        } else if (!warningStr) {
            return new WarningHeader([]);
        }

        let startIndex = 0;
        const res = [];
        const len = warningStr.length;

        function consume(part) {
            const arr = part.split(' ');

            const code = parseFloat(arr[0]);
            const agent = arr[1];
            const text = arr
                .slice(2)
                .join(' ')
                .replace(/\\(.)/g, '$1')
                .slice(1, -1);

            return { code, agent, text };
        }

        for (let i = 0, seenQuote = false; i < len; ++i) {
            const cur = warningStr.charAt(i);
            if (cur === '"') {
                if (seenQuote) {
                    res.push(consume(warningStr.slice(startIndex, i + 1)));
                    // Next char is a comma and then a space
                    startIndex = i + 3;
                    seenQuote = false;
                } else {
                    seenQuote = true;
                }
            } else if (cur === '\\') {
                // Skip next char
                i++;
            }
        }

        return new WarningHeader(res);
    }

    static fromResponse(response) {
        const warningStr = getProps(response, null, 'headers', 'warning');

        return WarningHeader.fromWarningStr(warningStr);
    }

    constructor(warnings) {
        this.messages = Object.freeze(warnings);
        Object.freeze(this);
    }

    merge(obj) {
        let other;
        if (other instanceof WarningHeader) {
            other = obj;
        } else if (obj.headers) {
            other = WarningHeader.fromResponse(obj);
        } else {
            other = WarningHeader.fromWarningStr(obj);
        }
        return new WarningHeader(this.messages.concat(other.messages));
    }
}

export function isDecimalNumber(val) {
    if (typeof val === 'number' || val instanceof Number) return true;
    else if (!(typeof val === 'string' || val instanceof String)) return false;

    let res = /^-?[1-9]\d*$/.test(val);
    res = res || /^0$/.test(val);
    res = res || /^-?[1-9]\d*\.\d+$/.test(val);
    res = res || /^-?0\.\d+$/.test(val);
    return res;
}

export function getOtherAssignmentPlagiarismDesc(item, index) {
    const assig = item.assignments[index];
    if (assig && assig.course.virtual) {
        return 'This submission was uploaded during running as part of an archive of old submissions.';
    }

    let desc = `This assignment was submitted to the assignment "${item.assignments[index].name}" of "${item.assignments[index].course.name}"`;

    if (item.submissions != null) {
        // These submissions are not yet submission object, so we don't have
        // `createdAt` property.
        const date = moment
            .utc(item.submissions[index].created_at, moment.ISO_8601)
            .local()
            .format('YYYY-MM-DD');
        desc = `${desc} on ${date}`;
    }

    return desc;
}

export function withOrdinalSuffix(i) {
    const endsWith = i % 10;
    const mod100 = i % 100;
    const isTeen = mod100 >= 10 && mod100 < 20;
    let suffix = 'th';

    if (endsWith === 1 && !isTeen) {
        suffix = 'st';
    }
    if (endsWith === 2 && !isTeen) {
        suffix = 'nd';
    }
    if (endsWith === 3 && !isTeen) {
        suffix = 'rd';
    }

    return `${i}${suffix}`;
}

<<<<<<< HEAD
export function deepEquals(a, b) {
    if (typeof a !== 'object') {
        return a === b;
    } else if (a == null || b == null) {
        // eslint-disable-next-line eqeqeq
        return a == b;
    } else if (typeof b !== 'object') {
        return false;
    } else {
        const keys = new Set([...Object.keys(a), ...Object.keys(b)]);
        return [...keys].every(key => deepEquals(a[key], b[key]));
    }
=======
export function getErrorMessage(err) {
    let msg;

    if (err == null) {
        return '';
    } else if (err.response && err.response.data) {
        msg = err.response.data.message;
    } else if (err instanceof Error) {
        // eslint-disable-next-line
        console.error(err);
        msg = err.message;
    } else {
        msg = err.toString();
    }

    return msg || 'Something unknown went wrong';
>>>>>>> d8e484ef
}

export function deepExtend(target, ...sources) {
    sources.forEach(source => {
        Object.entries(source).forEach(([key, val]) => {
            if (typeof val !== 'object' || Array.isArray(val) || val == null) {
                target[key] = val;
                return;
            }
            if (!hasAttr(target, key) || typeof target[key] !== 'object') {
                target[key] = {};
            }
            deepExtend(target[key], val);
        });
    });
    return target;
}

export function deepExtendArray(target, ...sources) {
    // deepExtend with support for arrays. We couldn't rewrite deepExtend to
    // support arrays, because there are places in our codebase where we depend
    // on the property that it doesn't.
    sources.forEach(source => {
        Object.entries(source).forEach(([key, val]) => {
            if (typeof val !== 'object' || val == null) {
                target[key] = val;
                return;
            }
            if (!hasAttr(target, key) || typeof target[key] !== 'object') {
                target[key] = Array.isArray(val) ? [] : {};
            }
            deepExtendArray(target[key], val);
        });
    });
    return target;
}

export function autoTestHasCheckpointAfterHiddenStep(autoTest) {
    let testHasHiddenStep = false;

    const sets = autoTest.sets;
    const nSets = sets.length;

    for (let i = 0; i < nSets; i++) {
        const set = sets[i];
        const suites = set.suites;
        const nSuites = suites.length;

        for (let j = 0; j < nSuites; j++) {
            const steps = suites[j].steps;
            const nSteps = steps.length;

            let suiteHasHiddenStep = false;

            for (let k = 0; k < nSteps; k++) {
                const step = steps[k];
                if (step.hidden) {
                    testHasHiddenStep = true;
                    suiteHasHiddenStep = true;
                }
                if (suiteHasHiddenStep && step.type === 'check_points') {
                    return true;
                }
            }
        }

        if (testHasHiddenStep && set.stop_points && i < nSets - 1) {
            return true;
        }
    }

    return false;
}

export function snakeToCamelCase(val) {
    return val.replace(/[-_]([a-z])/gi, inner => inner[1].toUpperCase());
}<|MERGE_RESOLUTION|>--- conflicted
+++ resolved
@@ -154,39 +154,6 @@
     return `${i}${suffix}`;
 }
 
-<<<<<<< HEAD
-export function deepEquals(a, b) {
-    if (typeof a !== 'object') {
-        return a === b;
-    } else if (a == null || b == null) {
-        // eslint-disable-next-line eqeqeq
-        return a == b;
-    } else if (typeof b !== 'object') {
-        return false;
-    } else {
-        const keys = new Set([...Object.keys(a), ...Object.keys(b)]);
-        return [...keys].every(key => deepEquals(a[key], b[key]));
-    }
-=======
-export function getErrorMessage(err) {
-    let msg;
-
-    if (err == null) {
-        return '';
-    } else if (err.response && err.response.data) {
-        msg = err.response.data.message;
-    } else if (err instanceof Error) {
-        // eslint-disable-next-line
-        console.error(err);
-        msg = err.message;
-    } else {
-        msg = err.toString();
-    }
-
-    return msg || 'Something unknown went wrong';
->>>>>>> d8e484ef
-}
-
 export function deepExtend(target, ...sources) {
     sources.forEach(source => {
         Object.entries(source).forEach(([key, val]) => {
