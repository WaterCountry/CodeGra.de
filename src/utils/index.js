--- conflicted
+++ resolved
@@ -154,27 +154,6 @@
     return `${i}${suffix}`;
 }
 
-<<<<<<< HEAD
-export function getErrorMessage(err, dflt = 'Something unknown went wrong') {
-    let msg;
-
-    if (err == null) {
-        return '';
-    } else if (err.response && err.response.data) {
-        msg = err.response.data.message;
-    } else if (err instanceof Error) {
-        // eslint-disable-next-line
-        console.error(err);
-        msg = err.message;
-    } else {
-        msg = err.toString();
-    }
-
-    return msg || dflt;
-}
-
-=======
->>>>>>> 2f9b61c4
 export function deepExtend(target, ...sources) {
     sources.forEach(source => {
         Object.entries(source).forEach(([key, val]) => {
