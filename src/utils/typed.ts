--- conflicted
+++ resolved
@@ -246,10 +246,9 @@
 type isA<T, Y, True, False> = T extends Y ? True : False;
 
 export function getProps<TObj extends object, TKey extends keyof TObj, TDefault>(
-    object: TObj | null | undefined,
+    object: TObj,
     defaultValue: TDefault,
     prop: TKey,
-<<<<<<< HEAD
 ): isA<
     TObj[TKey],
     null | undefined,
@@ -259,12 +258,6 @@
 
 export function getProps<TDefault>(
     object: undefined | null,
-=======
-): Exclude<TObj[TKey], undefined | null> | TDefault;
-
-export function getProps<TObj extends object, TKey extends keyof TObj, TDefault>(
-    object: TObj,
->>>>>>> d8e484ef
     defaultValue: TDefault,
     ...prop: string[]
 ): TDefault;
