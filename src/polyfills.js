/* SPDX-License-Identifier: AGPL-3.0-only */

const promises = [];

if (window.TextDecoder == null) {
    promises.push(
        import(/* webpackChunkName: 'text-encoding' */ 'text-encoding').then(({ TextDecoder }) => {
            window.TextDecoder = TextDecoder;
        }),
    );
}

<<<<<<< HEAD
if (!Object.prototype.hasOwnProperty.call(Object.prototype, 'fromEntries')) {
    // eslint-disable-next-line
    Object.defineProperty(Object.prototype, 'fromEntries', {
        value(iterable) {
            return [...iterable].reduce((obj, [key, val]) => {
                obj[key] = val;
                return obj;
            }, {});
        },
    });
}

// eslint-disable-next-line
Array.prototype.findIndex =
    Array.prototype.findIndex ||
    function findIndex(callback) {
        if (this === null) {
            throw new TypeError('Array.prototype.findIndex called on null or undefined');
        } else if (typeof callback !== 'function') {
            throw new TypeError('callback must be a function');
        }
=======
if (window.URLSearchParams == null) {
    promises.push(
        import(/* webpackChunkName: 'url-search-params' */ 'url-search-params').then(
            ({ default: URLSearchParams }) => {
                window.URLSearchParams = URLSearchParams;
            },
        ),
    );
}

if (window.IntersectionObserver == null) {
    promises.push(import(/* webpackChunkName: 'intersection-observer' */ 'intersection-observer'));
}
>>>>>>> fcdac479

promises.push(() => {
    Element.prototype.matches = Element.prototype.matches || Element.prototype.msMatchesSelector;
    Math.log10 = Math.log10 || (x => Math.log(x) / Math.LN10);

    // eslint-disable-next-line
    Array.prototype.findIndex =
        Array.prototype.findIndex ||
        function findIndex(callback) {
            if (this === null) {
                throw new TypeError('Array.prototype.findIndex called on null or undefined');
            } else if (typeof callback !== 'function') {
                throw new TypeError('callback must be a function');
            }

            const list = Object(this);
            // Makes sures is always has an positive integer as length.
            // eslint-disable-next-line
            const length = list.length >>> 0;
            // eslint-disable-next-line
            const thisArg = arguments[1];

            for (let i = 0; i < length; i++) {
                if (callback.call(thisArg, list[i], i, list)) {
                    return i;
                }
            }
            return -1;
        };

    Element.prototype.closest =
        Element.prototype.closest ||
        function closest(s) {
            let el = this;

            if (!document.documentElement.contains(el)) {
                return null;
            }

            for (
                ;
                el !== null && el.nodeType === Node.ELEMENT_NODE;
                el = el.parentElement || el.parentNode
            ) {
                if (el.matches(s)) {
                    return el;
                }
            }
            return null;
        };

    // eslint-disable-next-line
    String.prototype.startsWith =
        String.prototype.startsWith ||
        function startsWith(search, pos) {
            return this.substr(!pos || pos < 0 ? 0 : +pos, search.length) === search;
        };

    // eslint-disable-next-line
    String.prototype.endsWith =
        String.prototype.endsWith ||
        function endsWith(search, thisLen) {
            let len;
            if (thisLen === undefined || thisLen > this.length) {
                len = this.length;
            } else {
                len = thisLen;
            }
            return this.substring(len - search.length, len) === search;
        };
});

// eslint-disable-next-line
const polyFilled = Promise.all(promises);
export { polyFilled };<|MERGE_RESOLUTION|>--- conflicted
+++ resolved
@@ -10,29 +10,6 @@
     );
 }
 
-<<<<<<< HEAD
-if (!Object.prototype.hasOwnProperty.call(Object.prototype, 'fromEntries')) {
-    // eslint-disable-next-line
-    Object.defineProperty(Object.prototype, 'fromEntries', {
-        value(iterable) {
-            return [...iterable].reduce((obj, [key, val]) => {
-                obj[key] = val;
-                return obj;
-            }, {});
-        },
-    });
-}
-
-// eslint-disable-next-line
-Array.prototype.findIndex =
-    Array.prototype.findIndex ||
-    function findIndex(callback) {
-        if (this === null) {
-            throw new TypeError('Array.prototype.findIndex called on null or undefined');
-        } else if (typeof callback !== 'function') {
-            throw new TypeError('callback must be a function');
-        }
-=======
 if (window.URLSearchParams == null) {
     promises.push(
         import(/* webpackChunkName: 'url-search-params' */ 'url-search-params').then(
@@ -46,11 +23,22 @@
 if (window.IntersectionObserver == null) {
     promises.push(import(/* webpackChunkName: 'intersection-observer' */ 'intersection-observer'));
 }
->>>>>>> fcdac479
 
 promises.push(() => {
     Element.prototype.matches = Element.prototype.matches || Element.prototype.msMatchesSelector;
     Math.log10 = Math.log10 || (x => Math.log(x) / Math.LN10);
+
+    if (!Object.prototype.hasOwnProperty.call(Object.prototype, 'fromEntries')) {
+        // eslint-disable-next-line
+        Object.defineProperty(Object.prototype, 'fromEntries', {
+            value(iterable) {
+                return [...iterable].reduce((obj, [key, val]) => {
+                    obj[key] = val;
+                    return obj;
+                }, {});
+            },
+        });
+    }
 
     // eslint-disable-next-line
     Array.prototype.findIndex =
