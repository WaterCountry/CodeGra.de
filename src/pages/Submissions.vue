--- conflicted
+++ resolved
@@ -50,20 +50,10 @@
             }
         });
 
-<<<<<<< HEAD
         this.$http.get(`/api/v1/assignments/${this.assignmentId}`).then(({ data }) => {
             setTitle(`${data.name} ${titleSep} Submissions`);
 
             this.assignment = data;
-=======
-        this.$http.get(`/api/v1/courses/${this.courseId}`).then(({ data }) => {
-            this.course = data;
-            partDone();
-        });
-
-        this.$http.get(`/api/v1/assignments/${this.assignmentId}`).then((data) => {
-            this.assignment = data.data;
->>>>>>> 501b07bb
             this.assignment.id = this.assignmentId;
 
             this.hasPermission(['can_submit_own_work', 'can_see_others_work', 'can_see_grade_before_open']).then(([submit, others, before]) => {
@@ -76,6 +66,11 @@
                 }
                 partDone();
             });
+        });
+
+        this.$http.get(`/api/v1/courses/${this.courseId}`).then(({ data }) => {
+            this.course = data;
+            partDone();
         });
     },
 
