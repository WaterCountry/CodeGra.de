<template>
    <div class="page submission-list">
        <div class="row">
          <div class="text-center loader col-md-6" v-if="loading">
            <icon name="refresh" scale="4" spin></icon>
          </div>
            <div :class="`col-md-${canUpload ? 6 : 11}`" v-else>
                <h1>Submissions</h1>
                <submission-list :submissions="submissions"></submission-list>
                <submissions-exporter :id="assignmentId"></submissions-exporter>
            </div>

            <div class="col-md-6" v-if="canUpload">
                <h1>Submit work for assignment {{ assignmentId }}</h1>
                <code-uploader :assignmentId="assignmentId"></code-uploader>
            </div>
        </div>
    </div>
</template>

<script>
import Icon from 'vue-awesome/components/Icon';
import 'vue-awesome/icons/refresh';
<<<<<<< HEAD
import { SubmissionList, CodeUploader, SubmissionsExporter } from '@/components';
=======
import { mapActions } from 'vuex';
import { SubmissionList, CodeUploader } from '@/components';
>>>>>>> 9ce9182a

export default {
    name: 'submission-list-page',

    data() {
        return {
            loading: true,
            assignmentId: this.$route.params.assignmentId,
            courseId: this.$route.params.courseId,
            submissions: [],
            canUpload: false,
        };
    },

    mounted() {
        this.hasPermission({ name: 'can_submit_own_work', course_id: this.courseId }).then((val) => {
            this.canUpload = val;
        });
        this.$http.get(`/api/v1/assignments/${this.assignmentId}/submissions/`).then((data) => {
            this.loading = false;
            this.submissions = data.data;
        });
    },

<<<<<<< HEAD
=======
    methods: {
        gotoSubmission(submission) {
            this.$router.push({
                name: 'submission',
                params: { submissionId: submission.id },
            });
        },
        ...mapActions({
            hasPermission: 'user/hasPermission',
        }),
    },

>>>>>>> 9ce9182a
    components: {
        SubmissionList,
        CodeUploader,
        Icon,
        SubmissionsExporter,
    },
};
</script>

<style lang="less">
.loader {
    padding-top: 3.5em;
}
</style><|MERGE_RESOLUTION|>--- conflicted
+++ resolved
@@ -21,12 +21,8 @@
 <script>
 import Icon from 'vue-awesome/components/Icon';
 import 'vue-awesome/icons/refresh';
-<<<<<<< HEAD
 import { SubmissionList, CodeUploader, SubmissionsExporter } from '@/components';
-=======
 import { mapActions } from 'vuex';
-import { SubmissionList, CodeUploader } from '@/components';
->>>>>>> 9ce9182a
 
 export default {
     name: 'submission-list-page',
@@ -51,8 +47,6 @@
         });
     },
 
-<<<<<<< HEAD
-=======
     methods: {
         gotoSubmission(submission) {
             this.$router.push({
@@ -65,7 +59,6 @@
         }),
     },
 
->>>>>>> 9ce9182a
     components: {
         SubmissionList,
         CodeUploader,
