--- conflicted
+++ resolved
@@ -1,11 +1,8 @@
 import Assignments from './Assignments';
 import Home from './Home';
 import Login from './Login';
-<<<<<<< HEAD
 import ManageAssignments from './ManageAssignments';
-=======
 import User from './User';
->>>>>>> 02e8e35a
 import Submission from './Submission';
 import Submit from './Submit';
 import Submissions from './Submissions';
@@ -14,11 +11,8 @@
     Assignments,
     Home,
     Login,
-<<<<<<< HEAD
     ManageAssignments,
-=======
     User,
->>>>>>> 02e8e35a
     Submission,
     Submit,
     Submissions,
