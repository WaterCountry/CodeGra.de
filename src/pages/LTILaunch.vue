<!-- SPDX-License-Identifier: AGPL-3.0-only -->
<template>
<b-alert variant="danger" show v-if="error" class="box m-0 rounded-0">
    <p style="text-align: center; font-size: 1.3em;">
        Something went wrong during the LTI launch:
        <template v-if="errorMsg">
            {{ errorMsg }}
        </template>
        <template v-else>
            Please <a href="mailto:support@codegra.de">contact support</a>.
        </template>
    </p>
</b-alert>
<div v-else-if="deepLinkData != null" class="lti-launch d-flex flex-column">
    <local-header title="Create a new assignment" >
        <cg-logo :inverted="!darkMode" />
    </local-header>
    <lti-deep-link
        :initial-assignment-name="deepLinkData.assignment_name"
        initial-assignment-deadline=""
        :deep-link-id="deepLinkData.id"
        :auto-create="deepLinkData.auto_create"/>
</div>
<loader v-else/>
</template>

<script>
import 'vue-awesome/icons/times';
<<<<<<< HEAD
import { Loader, LocalHeader, CgLogo, LtiDeepLink } from '@/components';
=======
import { Loader } from '@/components';
>>>>>>> a52e1dd4
import { mapActions, mapGetters } from 'vuex';
import { disablePersistance } from '@/store';
import ltiProviders from '@/lti_providers';

import { setPageTitle } from './title';

function getToastOptions() {
    return {
        position: 'bottom-center',
        closeOnSwipe: false,
        action: {
            text: '✖',
            onClick: (e, toastObject) => {
                toastObject.goAway(0);
            },
        },
    };
}

export default {
    name: 'lti-launch-page',

    data() {
        return {
            error: false,
            errorMsg: false,
            deepLinkData: null,
        };
    },

    mounted() {
        this.secondStep(true);
    },

    computed: {
<<<<<<< HEAD
        ...mapGetters('pref', ['darkMode']),
=======
        ...mapGetters('courses', ['assignments']),
>>>>>>> a52e1dd4
    },

    methods: {
        ...mapActions('user', ['logout', 'updateAccessToken']),
        ...mapActions('courses', ['reloadCourses']),
        ...mapActions('plagiarism', { clearPlagiarismCases: 'clear' }),

        secondStep(first) {
            this.$inLTI = true;

            setPageTitle('LTI is launching, please wait');

            this.$http
                .post('/api/v1/lti/launch/2?extended', {
                    jwt_token: this.$route.query.jwt,
                    blob_id: this.$route.query.blob_id,
                })
                .then(async response => {
                    const { data } = response;

<<<<<<< HEAD
                    this.$ltiProvider = ltiProviders[data.data.custom_lms_name];
                    if (data.data.access_token) {
                        await this.logout();
                        disablePersistance();
                        await this.updateAccessToken(data.data.access_token);
                    } else {
                        this.clearPlagiarismCases();
                    }

                    this.$utils.WarningHeader.fromResponse(response).messages.forEach(warning => {
                        this.$toasted.info(warning.text, getToastOptions());
                    });

                    this.$ltiProvider = ltiProviders[data.data.custom_lms_name];

                    switch (data.version) {
                        case 'v1_1':
                            return this.handleLTI1p1(data.data);
                        case 'v1_3':
                            return this.handleLTI1p3(data.data);
                        default:
                            throw new Error(`Unknown LTI version (${data.version}) encountered.`);
                    }
                })
                .catch(err => {
                    if (err.response) {
                        if (first && err.response.status === 401) {
                            return this.logout().then(() => this.secondStep(false));
=======
                        this.$utils.WarningHeader.fromResponse(response).messages.forEach(
                            warning => {
                                this.$toasted.info(warning.text, getToastOptions());
                            },
                        );

                        this.$ltiProvider = ltiProviders[data.custom_lms_name];

                        // A new assignment was created so we should reload the
                        // courses.
                        if (!this.assignments[data.assignment.id]) {
                            await this.reloadCourses();
                        }
                        this.$LTIAssignmentId = data.assignment.id;

                        if (data.new_role_created) {
                            this.$toasted.info(
                                `You do not have any permissions yet, please ask your teacher to enable them for your role "${
                                    data.new_role_created
                                }".`,
                                getToastOptions(),
                            );
                        }
                        if (data.updated_email) {
                            this.$toasted.info(
                                `Your email was updated to "${
                                    data.updated_email
                                }" which is the email registered with your ${
                                    data.custom_lms_name
                                }.`,
                                getToastOptions(),
                            );
                        }
                        if (
                            this.$route.query.redirect &&
                            this.$route.query.redirect.startsWith('/')
                        ) {
                            this.$router.replace(this.$route.query.redirect);
                        } else {
                            this.$router.replace({
                                name: 'assignment_submissions',
                                params: {
                                    courseId: data.assignment.course.id,
                                    assignmentId: data.assignment.id,
                                },
                            });
                        }
                    },
                    err => {
                        this.error = true;
                        if (err.response) {
                            this.errorMsg = err.response.data.message;
                            if (first && err.response.status === 401) {
                                return this.logout().then(() => this.secondStep(false));
                            }
>>>>>>> a52e1dd4
                        }
                    }
                    this.errorMsg = this.$utils.getErrorMessage(err, null);
                    this.error = true;

                    return null;
                });
        },

        handleLTI1p3(data) {
            switch (data.type) {
                case 'deep_link':
                    return this.handleDeepLink(data);
                case 'normal_result':
                    return this.handleLTI1p1(data);
                default:
                    throw new Error(`Unknown LTI1.3 type: ${data.type}`);
            }
        },

        handleDeepLink(data) {
            this.deepLinkData = data;
        },

        handleLTI1p1(data) {
            if (data.type !== 'normal_result') {
                throw new Error(`Unknown LTI1.1 type: ${data.type}.`);
            }
            this.$LTIAssignmentId = data.assignment.id;

            if (data.new_role_created) {
                this.$toasted.info(
                    `You do not have any permissions yet, please ask your teacher to enable them for your role "${
                        data.new_role_created
                    }".`,
                    getToastOptions(),
                );
            }
            if (data.updated_email) {
                this.$toasted.info(
                    `Your email was updated to "${
                        data.updated_email
                    }" which is the email registered with your ${data.custom_lms_name}.`,
                    getToastOptions(),
                );
            }
            if (this.$route.query.redirect && this.$route.query.redirect.startsWith('/')) {
                this.$router.replace(this.$route.query.redirect);
            } else {
                this.$router.replace({
                    name: 'assignment_submissions',
                    params: {
                        courseId: data.assignment.course.id,
                        assignmentId: data.assignment.id,
                    },
                });
            }
        },
    },

    components: {
        Loader,
        LocalHeader,
        CgLogo,
        LtiDeepLink,
    },
};
</script>

<style lang="less" scoped>
.box {
    display: flex;
    justify-content: center;
    align-items: center;
}

.cg-logo {
    height: 1.5rem;
    width: auto;
}
</style><|MERGE_RESOLUTION|>--- conflicted
+++ resolved
@@ -26,11 +26,7 @@
 
 <script>
 import 'vue-awesome/icons/times';
-<<<<<<< HEAD
 import { Loader, LocalHeader, CgLogo, LtiDeepLink } from '@/components';
-=======
-import { Loader } from '@/components';
->>>>>>> a52e1dd4
 import { mapActions, mapGetters } from 'vuex';
 import { disablePersistance } from '@/store';
 import ltiProviders from '@/lti_providers';
@@ -66,11 +62,8 @@
     },
 
     computed: {
-<<<<<<< HEAD
         ...mapGetters('pref', ['darkMode']),
-=======
         ...mapGetters('courses', ['assignments']),
->>>>>>> a52e1dd4
     },
 
     methods: {
@@ -91,7 +84,6 @@
                 .then(async response => {
                     const { data } = response;
 
-<<<<<<< HEAD
                     this.$ltiProvider = ltiProviders[data.data.custom_lms_name];
                     if (data.data.access_token) {
                         await this.logout();
@@ -120,63 +112,6 @@
                     if (err.response) {
                         if (first && err.response.status === 401) {
                             return this.logout().then(() => this.secondStep(false));
-=======
-                        this.$utils.WarningHeader.fromResponse(response).messages.forEach(
-                            warning => {
-                                this.$toasted.info(warning.text, getToastOptions());
-                            },
-                        );
-
-                        this.$ltiProvider = ltiProviders[data.custom_lms_name];
-
-                        // A new assignment was created so we should reload the
-                        // courses.
-                        if (!this.assignments[data.assignment.id]) {
-                            await this.reloadCourses();
-                        }
-                        this.$LTIAssignmentId = data.assignment.id;
-
-                        if (data.new_role_created) {
-                            this.$toasted.info(
-                                `You do not have any permissions yet, please ask your teacher to enable them for your role "${
-                                    data.new_role_created
-                                }".`,
-                                getToastOptions(),
-                            );
-                        }
-                        if (data.updated_email) {
-                            this.$toasted.info(
-                                `Your email was updated to "${
-                                    data.updated_email
-                                }" which is the email registered with your ${
-                                    data.custom_lms_name
-                                }.`,
-                                getToastOptions(),
-                            );
-                        }
-                        if (
-                            this.$route.query.redirect &&
-                            this.$route.query.redirect.startsWith('/')
-                        ) {
-                            this.$router.replace(this.$route.query.redirect);
-                        } else {
-                            this.$router.replace({
-                                name: 'assignment_submissions',
-                                params: {
-                                    courseId: data.assignment.course.id,
-                                    assignmentId: data.assignment.id,
-                                },
-                            });
-                        }
-                    },
-                    err => {
-                        this.error = true;
-                        if (err.response) {
-                            this.errorMsg = err.response.data.message;
-                            if (first && err.response.status === 401) {
-                                return this.logout().then(() => this.secondStep(false));
-                            }
->>>>>>> a52e1dd4
                         }
                     }
                     this.errorMsg = this.$utils.getErrorMessage(err, null);
@@ -201,9 +136,12 @@
             this.deepLinkData = data;
         },
 
-        handleLTI1p1(data) {
+        async handleLTI1p1(data) {
             if (data.type !== 'normal_result') {
                 throw new Error(`Unknown LTI1.1 type: ${data.type}.`);
+            }
+            if (!this.assignments[data.assignment.id]) {
+                await this.reloadCourses();
             }
             this.$LTIAssignmentId = data.assignment.id;
 
