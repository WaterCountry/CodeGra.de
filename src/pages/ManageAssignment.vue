--- conflicted
+++ resolved
@@ -92,7 +92,6 @@
                     <assignment-submit-types :assignment-id="assignmentId"/>
                 </b-form-fieldset>
 
-<<<<<<< HEAD
                 <submission-limits v-if="canEditInfo"
                                    v-model="assignmentTempSubmissionLimits"
                                    @update-cool-off="() => $refs.updateCoolOffPeriod.onClick()"
@@ -110,88 +109,6 @@
                                         @success="afterSubmitCoolOffPeriod"/>
                     </b-input-group-append>
                 </submission-limits>
-=======
-                <b-form-fieldset v-if="canEditInfo">
-                    <b-input-group class="max-submissions">
-                        <b-input-group-prepend is-text slot="prepend">
-                            Maximum amount of submissions
-                            <description-popover hug-text>
-                                The maximum amount of submissions, inclusive, students will
-                                be able to make. If you leave this value empty,
-                                or set it to 0, students will be able to make an
-                                infinite amount of submissions.
-                            </description-popover>
-                        </b-input-group-prepend>
-
-                        <input class="form-control"
-                               type="number"
-                               min="0"
-                               @keyup.ctrl.enter="$refs.updateMaxSubmissions.onClick"
-                               v-model="assignmentTempMaxSubmissions"
-                               placeholder="Infinite"/>
-
-                        <b-input-group-append>
-                            <submit-button :submit="submitMaxSubmissions"
-                                           ref="updateMaxSubmissions"
-                                           @success="afterSubmitMaxSubmissions"/>
-                        </b-input-group-append>
-                    </b-input-group>
-                </b-form-fieldset>
-
-                <b-form-fieldset v-if="canEditInfo">
-                    <b-input-group class="cool-off-period-wrapper">
-                        <b-input-group-prepend is-text slot="prepend">
-                            Cool off period
-                            <description-popover hug-text>
-                                The minimum amount of time there should be
-                                between submissions. The first input determines
-                                the amount of submissions, and the second the
-                                time in minutes. You can set the time to zero to
-                                disable this limit.
-                            </description-popover>
-                        </b-input-group-prepend>
-
-                        <input class="form-control amount-in-cool-off-period"
-                               type="number"
-                               min="0"
-                               @keyup.ctrl.enter="$refs.updateCoolOffPeriod.onClick"
-                               v-model="assignmentTempAmountInCoolOff"/>
-
-                        <b-input-group-prepend is-text>
-                            <template v-if="parseInt(assignmentTempAmountInCoolOff, 10) === 1">
-                                submission
-                            </template>
-                            <template v-else>
-                                submissions
-                            </template>
-                            every
-                        </b-input-group-prepend>
-
-                        <input class="form-control cool-off-period"
-                               type="number"
-                               min="0"
-                               step="1"
-                               @keyup.ctrl.enter="$refs.updateCoolOffPeriod.onClick"
-                               v-model="assignmentTempCoolOffDuration"
-                               placeholder="0"/>
-
-                        <b-input-group-append is-text>
-                            <template v-if="parseFloat(assignmentTempCoolOffDuration) === 1">
-                                minute
-                            </template>
-                            <template v-else>
-                                minutes
-                            </template>
-                        </b-input-group-append>
-
-                        <b-input-group-append>
-                            <submit-button :submit="submitCoolOffPeriod"
-                                           ref="updateCoolOffPeriod"
-                                           @success="afterSubmitCoolOffPeriod"/>
-                        </b-input-group-append>
-                    </b-input-group>
-                </b-form-fieldset>
->>>>>>> a52e1dd4
             </div>
 
             <div class="col-lg-12">
