--- conflicted
+++ resolved
@@ -8,13 +8,8 @@
                 <grade-viewer :id="submissionId" :editable="editable"
                     @submit="submitAllFeedback($event)"></grade-viewer>
             </div>
-<<<<<<< HEAD
-            <file-tree-container class="col-2" :fileTree="fileTree"></file-tree-container>
-=======
-
-            <loader class="col-3 text-center" :scale="3" v-if="!fileTree"></loader>
-            <file-tree class="col-3" :collapsed="false" :tree="fileTree" v-else></file-tree>
->>>>>>> b57bb982
+
+            <file-tree-container class="col-3" :fileTree="fileTree"></file-tree-container>
         </div>
     </div>
 </template>
