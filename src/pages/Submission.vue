<template>
    <div class="page submission">
<<<<<<< HEAD
        <h1>{{ title }}</h1>

        <div class="row code-browser">
            <div class="col-10 code-and-grade">
                <pdf-viewer v-if="fileExtension === 'pdf'" :id="fileId"></pdf-viewer>
                <code-viewer class="" v-bind:editable="true" v-bind:id="fileId" v-else-if="fileExtension != '' && fileId" ref="codeViewer"></code-viewer>
                <grade-viewer v-bind:id="submissionId" v-on:submit="submitAllFeedback($event)"></grade-viewer>
=======
        <div class="row justify-content-center code-browser">
            <h1>{{ title }}</h1>
            <div class="col-8 code-and-grade">
                <code-viewer class="" v-bind:editable="editable"
                    v-bind:id="fileId" v-if="fileId" ref="codeViewer"></code-viewer>
                <grade-viewer v-bind:id="submissionId" :editable="editable"
                    v-on:submit="submitAllFeedback($event)"></grade-viewer>
>>>>>>> c735ab16
            </div>

            <loader class="col-2 text-center" :scale="3" v-if="!fileTree"></loader>
            <file-tree class="col-2" v-bind:collapsed="false" v-bind:submissionId="submissionId"
                v-bind:tree="fileTree" v-else></file-tree>
        </div>
    </div>
</template>

<script>
<<<<<<< HEAD
import Icon from 'vue-awesome/components/Icon';
import 'vue-awesome/icons/refresh';
import { CodeViewer, FileTree, GradeViewer, PdfViewer } from '@/components';
// import PdfViewer from '@/components/PdfViewer';
=======
import { mapActions } from 'vuex';
import { CodeViewer, FileTree, GradeViewer, Loader } from '@/components';

function getFirstFile(fileTree) {
    // Returns the first file in the file tree that is not a folder
    // The file tree is searched with BFS
    const queue = [fileTree];
    let candidate = null;

    while (queue.length > 0) {
        candidate = queue.shift();

        if (candidate.entries) {
            queue.push(...candidate.entries);
        } else {
            return candidate;
        }
    }

    return false;
}
>>>>>>> c735ab16

export default {
    name: 'submission-page',

    data() {
        return {
<<<<<<< HEAD
            assignmentId: Number(this.$route.params.assignmentId),
            submissionId: Number(this.$route.params.submissionId),
            fileId: Number(this.$route.params.fileId),
            fileExtension: '',
=======
            assignmentId: this.$route.params.assignmentId,
            submissionId: this.$route.params.submissionId,
            fileId: this.$route.params.fileId,
            editable: false,
>>>>>>> c735ab16
            title: '',
            description: '',
            course_name: '',
            courseId: this.$route.params.courseId,
            fileTree: null,
            grade: 0,
            showGrade: false,
            feedback: '',
        };
    },

    mounted() {
        this.hasPermission({ name: 'can_grade_work', course_id: this.courseId }).then((val) => {
            this.editable = val;
        });
        this.getSubmission();
        this.getFileMetadata();

<<<<<<< HEAD
        const elements = Array.from(document.querySelectorAll('html, body, #app, header, main, footer'));
        const [html, body, app, header, main, footer] = elements;
=======
        const elements = Array.from(document.querySelectorAll('html, body, #app, nav, footer'));
        const [html, body, app, nav, footer] = elements;
>>>>>>> c735ab16

        this.oldCSS = {
            html: {
                height: html.style.height,
            },
            body: {
                height: body.style.height,
            },
            app: {
                height: app.style.height,
                display: app.style.display,
                flexDirection: app.style.flexDirection,
            },
            nav: {
                flexGrow: nav.style.flexGrow,
                flexShrink: nav.style.flexShrink,
            },
            main: {
                flexGrow: main.style.flexGrow,
                flexShrink: main.style.flexShrink,
            },
            footer: {
                flexGrow: footer.style.flexGrow,
                flexShrink: footer.style.flexShrink,
            },
        };

        html.style.height = '100%';
        body.style.height = '100%';
        app.style.height = '100%';
        app.style.display = 'flex';
        app.style.flexDirection = 'column';
        nav.style.flexGrow = 0;
        nav.style.flexShrink = 0;
        footer.style.flexGrow = 0;
        footer.style.flexShrink = 0;
    },

    destroyed() {
<<<<<<< HEAD
        const elements = Array.from(document.querySelectorAll('html, body, #app, header, main, footer'));
        const [html, body, app, header, main, footer] = elements;
=======
        const elements = Array.from(document.querySelectorAll('html, body, #app, nav, footer'));
        const [html, body, app, nav, footer] = elements;
>>>>>>> c735ab16

        html.style.height = this.oldCSS.html.height;
        body.style.height = this.oldCSS.body.height;
        app.style.height = this.oldCSS.app.height;
        app.style.display = this.oldCSS.app.display;
        app.style.flexDirection = this.oldCSS.app.flexDirection;
<<<<<<< HEAD
        header.style.flexGrow = this.oldCSS.header.flexGrow;
        header.style.flexShrink = this.oldCSS.header.flexShrink;
        main.style.flexGrow = this.oldCSS.main.flexGrow;
        main.style.flexShrink = this.oldCSS.main.flexShrink;
=======
        nav.style.flexGrow = this.oldCSS.nav.flexGrow;
        nav.style.flexShrink = this.oldCSS.nav.flexShrink;
>>>>>>> c735ab16
        footer.style.flexGrow = this.oldCSS.footer.flexGrow;
        footer.style.flexShrink = this.oldCSS.footer.flexShrink;
    },

    watch: {
        $route() {
            this.submissionId = this.$route.params.submissionId;
            this.fileId = this.$route.params.fileId;
        },

        fileId() {
            this.getFileMetadata();
        },
    },

    methods: {
        getSubmission() {
            this.$http.get(`/api/v1/submissions/${this.submissionId}/files/`).then((data) => {
                this.fileTree = data.data;
                this.$router.replace({
                    name: 'submission_file',
                    params: {
                        submissionId: this.submissionId,
                        fileId: getFirstFile(this.fileTree).id } });
            });
        },

<<<<<<< HEAD
        getFileMetadata() {
            if (this.fileId === undefined) {
                return;
            }

            this.fileExtension = '';
            this.$http.get(`/api/v1/file/metadata/${this.fileId}`).then((response) => {
                this.fileExtension = response.data.extension;
            });
        },
=======
>>>>>>> c735ab16

        submitAllFeedback(event) {
            this.$refs.codeViewer.submitAllFeedback(event);
        },
        ...mapActions({
            hasPermission: 'user/hasPermission',
        }),
    },

    components: {
        CodeViewer,
        FileTree,
        GradeViewer,
<<<<<<< HEAD
        PdfViewer,
        Icon,
=======
        Loader,
>>>>>>> c735ab16
    },
};
</script>

<style scoped>
.page.submission {
    display: flex;
    flex-direction: column;
}

h1 {
    flex-grow: 0;
    flex-shrink: 0;
}

.code-and-grade {
    display: flex;
    flex-direction: column;
}

.code-viewer,
.pdfobject-container {
    flex-grow: 1;
    flex-shrink: 1;
}

.code-viewer {
    overflow: auto;
}

.grade-viewer {
    flex-grow: 0;
    flex-shrink: 0;
}

h1,
.code-viewer,
.pdfobject-container,
.grade-viewer {
    margin-bottom: 30px;
}

.loader {
    margin-top: 1em;
}
</style><|MERGE_RESOLUTION|>--- conflicted
+++ resolved
@@ -1,14 +1,5 @@
 <template>
     <div class="page submission">
-<<<<<<< HEAD
-        <h1>{{ title }}</h1>
-
-        <div class="row code-browser">
-            <div class="col-10 code-and-grade">
-                <pdf-viewer v-if="fileExtension === 'pdf'" :id="fileId"></pdf-viewer>
-                <code-viewer class="" v-bind:editable="true" v-bind:id="fileId" v-else-if="fileExtension != '' && fileId" ref="codeViewer"></code-viewer>
-                <grade-viewer v-bind:id="submissionId" v-on:submit="submitAllFeedback($event)"></grade-viewer>
-=======
         <div class="row justify-content-center code-browser">
             <h1>{{ title }}</h1>
             <div class="col-8 code-and-grade">
@@ -16,7 +7,6 @@
                     v-bind:id="fileId" v-if="fileId" ref="codeViewer"></code-viewer>
                 <grade-viewer v-bind:id="submissionId" :editable="editable"
                     v-on:submit="submitAllFeedback($event)"></grade-viewer>
->>>>>>> c735ab16
             </div>
 
             <loader class="col-2 text-center" :scale="3" v-if="!fileTree"></loader>
@@ -27,14 +17,8 @@
 </template>
 
 <script>
-<<<<<<< HEAD
-import Icon from 'vue-awesome/components/Icon';
-import 'vue-awesome/icons/refresh';
-import { CodeViewer, FileTree, GradeViewer, PdfViewer } from '@/components';
-// import PdfViewer from '@/components/PdfViewer';
-=======
 import { mapActions } from 'vuex';
-import { CodeViewer, FileTree, GradeViewer, Loader } from '@/components';
+import { CodeViewer, FileTree, GradeViewer, Loader, PdfViewer } from '@/components';
 
 function getFirstFile(fileTree) {
     // Returns the first file in the file tree that is not a folder
@@ -54,24 +38,17 @@
 
     return false;
 }
->>>>>>> c735ab16
 
 export default {
     name: 'submission-page',
 
     data() {
         return {
-<<<<<<< HEAD
-            assignmentId: Number(this.$route.params.assignmentId),
-            submissionId: Number(this.$route.params.submissionId),
-            fileId: Number(this.$route.params.fileId),
-            fileExtension: '',
-=======
             assignmentId: this.$route.params.assignmentId,
             submissionId: this.$route.params.submissionId,
             fileId: this.$route.params.fileId,
             editable: false,
->>>>>>> c735ab16
+            fileExtension: '',
             title: '',
             description: '',
             course_name: '',
@@ -90,13 +67,8 @@
         this.getSubmission();
         this.getFileMetadata();
 
-<<<<<<< HEAD
-        const elements = Array.from(document.querySelectorAll('html, body, #app, header, main, footer'));
-        const [html, body, app, header, main, footer] = elements;
-=======
         const elements = Array.from(document.querySelectorAll('html, body, #app, nav, footer'));
-        const [html, body, app, nav, footer] = elements;
->>>>>>> c735ab16
+        const [html, body, app, header, main, nav, footer] = elements;
 
         this.oldCSS = {
             html: {
@@ -113,10 +85,6 @@
             nav: {
                 flexGrow: nav.style.flexGrow,
                 flexShrink: nav.style.flexShrink,
-            },
-            main: {
-                flexGrow: main.style.flexGrow,
-                flexShrink: main.style.flexShrink,
             },
             footer: {
                 flexGrow: footer.style.flexGrow,
@@ -136,28 +104,16 @@
     },
 
     destroyed() {
-<<<<<<< HEAD
-        const elements = Array.from(document.querySelectorAll('html, body, #app, header, main, footer'));
-        const [html, body, app, header, main, footer] = elements;
-=======
         const elements = Array.from(document.querySelectorAll('html, body, #app, nav, footer'));
         const [html, body, app, nav, footer] = elements;
->>>>>>> c735ab16
 
         html.style.height = this.oldCSS.html.height;
         body.style.height = this.oldCSS.body.height;
         app.style.height = this.oldCSS.app.height;
         app.style.display = this.oldCSS.app.display;
         app.style.flexDirection = this.oldCSS.app.flexDirection;
-<<<<<<< HEAD
-        header.style.flexGrow = this.oldCSS.header.flexGrow;
-        header.style.flexShrink = this.oldCSS.header.flexShrink;
-        main.style.flexGrow = this.oldCSS.main.flexGrow;
-        main.style.flexShrink = this.oldCSS.main.flexShrink;
-=======
         nav.style.flexGrow = this.oldCSS.nav.flexGrow;
         nav.style.flexShrink = this.oldCSS.nav.flexShrink;
->>>>>>> c735ab16
         footer.style.flexGrow = this.oldCSS.footer.flexGrow;
         footer.style.flexShrink = this.oldCSS.footer.flexShrink;
     },
@@ -185,7 +141,6 @@
             });
         },
 
-<<<<<<< HEAD
         getFileMetadata() {
             if (this.fileId === undefined) {
                 return;
@@ -196,8 +151,6 @@
                 this.fileExtension = response.data.extension;
             });
         },
-=======
->>>>>>> c735ab16
 
         submitAllFeedback(event) {
             this.$refs.codeViewer.submitAllFeedback(event);
@@ -211,12 +164,8 @@
         CodeViewer,
         FileTree,
         GradeViewer,
-<<<<<<< HEAD
+        Loader,
         PdfViewer,
-        Icon,
-=======
-        Loader,
->>>>>>> c735ab16
     },
 };
 </script>
@@ -241,6 +190,7 @@
 .pdfobject-container {
     flex-grow: 1;
     flex-shrink: 1;
+    overflow: auto;
 }
 
 .code-viewer {
