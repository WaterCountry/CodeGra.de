--- conflicted
+++ resolved
@@ -245,7 +245,6 @@
         return now.isAfter(this.deadline);
     }
 
-<<<<<<< HEAD
     get peerFeedbackDeadline() {
         if (this.deadline == null || this.peer_feedback_settings == null) {
             return null;
@@ -261,10 +260,7 @@
         return now.isAfter(deadline);
     }
 
-    getSubmitDisabledReasons(now: moment.Moment = moment()): string[] {
-=======
     getSubmitDisabledReasons({ now = moment() }: { now?: moment.Moment } = {}): string[] {
->>>>>>> 6861381c
         const res = [];
 
         if (
