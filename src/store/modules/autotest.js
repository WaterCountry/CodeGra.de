--- conflicted
+++ resolved
@@ -190,20 +190,10 @@
 
         const setResults = {};
         const suiteResults = {};
-<<<<<<< HEAD
-        const stepResults = steps.reduce(
-            (acc, step) => {
-                acc[step.auto_test_step.id] = step;
-                return acc;
-            },
-            {},
-        );
-=======
-        const stepResults = result.step_results.reduce((acc, step) => {
+        const stepResults = steps.reduce((acc, step) => {
             acc[step.auto_test_step.id] = step;
             return acc;
         }, {});
->>>>>>> 3422fa6f
 
         this.setResults = setResults;
         this.suiteResults = suiteResults;
@@ -279,9 +269,7 @@
 class AutoTestRun {
     constructor(run, autoTest) {
         this.id = run.id;
-        this.results = run.results.map(
-            result => new AutoTestResult(result, autoTest),
-        );
+        this.results = run.results.map(result => new AutoTestResult(result, autoTest));
         this.update(run, autoTest);
     }
 
@@ -294,9 +282,7 @@
 
     updateResults(results, autoTest) {
         results.forEach(r1 => {
-            const storeResult = this.results.find(
-                r2 => r2.id === r1.id,
-            );
+            const storeResult = this.results.find(r2 => r2.id === r1.id);
             storeResult.update(r1, autoTest);
         });
     }
@@ -374,354 +360,348 @@
         }
 
         if (loaders.tests[autoTestId] == null) {
-            loaders.tests[autoTestId] = axios
-                .get(`/api/v1/auto_tests/${autoTestId}`)
-                .then(
-                    ({ data }) => {
-                        // FIXME: uncomment
-                        // commit(types.SET_AUTO_TEST, data);
-                        // FIXME: remove
-                        commit(types.SET_AUTO_TEST, {
-                            id: autoTestId,
-                            assignment_id: 3,
-                            base_systems: [
-                                {
-                                    group: 'python',
-                                    id: 2,
-                                    name: 'Python 3.6',
-                                },
-                            ],
-                            setup_script: 'setup.py',
-                            finalize_script: '',
-                            fixtures: [
-                                {
-                                    hidden: true,
-                                    id: 1,
-                                    name: 'Programmeertalen-Go (1).csv',
-                                },
-                                {
-                                    hidden: false,
-                                    id: 3,
-                                    name: 'Programmeertalen-Python (1).csv',
-                                },
-                                {
-                                    hidden: true,
-                                    id: 4,
-                                    name: 'Programmeertalen-Python (2).csv',
-                                },
-                                {
-                                    hidden: false,
-                                    id: 2,
-                                    name: 'Programmeertalen-Python.csv',
-                                },
-                            ],
-                            sets: [
-                                {
-                                    id: 1,
-                                    stop_points: 3,
-                                    suites: [
-                                        {
-                                            autoTestSetId: 1,
-                                            autoTestId: 1,
-                                            id: 1,
-                                            steps: [
+            loaders.tests[autoTestId] = axios.get(`/api/v1/auto_tests/${autoTestId}`).then(
+                ({ data }) => {
+                    // FIXME: uncomment
+                    // commit(types.SET_AUTO_TEST, data);
+                    // FIXME: remove
+                    commit(types.SET_AUTO_TEST, {
+                        id: autoTestId,
+                        assignment_id: 3,
+                        base_systems: [
+                            {
+                                group: 'python',
+                                id: 2,
+                                name: 'Python 3.6',
+                            },
+                        ],
+                        setup_script: 'setup.py',
+                        finalize_script: '',
+                        fixtures: [
+                            {
+                                hidden: true,
+                                id: 1,
+                                name: 'Programmeertalen-Go (1).csv',
+                            },
+                            {
+                                hidden: false,
+                                id: 3,
+                                name: 'Programmeertalen-Python (1).csv',
+                            },
+                            {
+                                hidden: true,
+                                id: 4,
+                                name: 'Programmeertalen-Python (2).csv',
+                            },
+                            {
+                                hidden: false,
+                                id: 2,
+                                name: 'Programmeertalen-Python.csv',
+                            },
+                        ],
+                        sets: [
+                            {
+                                id: 1,
+                                stop_points: 3,
+                                suites: [
+                                    {
+                                        autoTestSetId: 1,
+                                        autoTestId: 1,
+                                        id: 1,
+                                        steps: [
+                                            {
+                                                data: {
+                                                    inputs: [
+                                                        {
+                                                            args: 'abc',
+                                                            id: 4,
+                                                            name: 'Sort 1',
+                                                            options: [],
+                                                            output: 'cba',
+                                                            stdin: 'abc',
+                                                            weight: 1,
+                                                        },
+                                                        {
+                                                            args: 'def',
+                                                            name: 'Sort 2',
+                                                            options: [],
+                                                            output: 'fed',
+                                                            stdin: 'def',
+                                                            weight: 1,
+                                                        },
+                                                    ],
+                                                    program: 'abc',
+                                                },
+                                                hidden: true,
+                                                id: 1,
+                                                name: 'Simple test',
+                                                type: 'io_test',
+                                                weight: 2,
+                                            },
+                                            {
+                                                data: {
+                                                    inputs: [
+                                                        {
+                                                            args: 'abc',
+                                                            id: 18,
+                                                            name: 'Sort 3',
+                                                            options: ['regex', 'case', 'substring'],
+                                                            output: 'ABC',
+                                                            stdin: 'abc',
+                                                            weight: 1,
+                                                        },
+                                                        {
+                                                            args: 'def',
+                                                            name: 'Sort 4',
+                                                            options: [],
+                                                            output: 'DEF',
+                                                            stdin: 'def',
+                                                            weight: 1,
+                                                        },
+                                                    ],
+                                                    program: 'xyz',
+                                                },
+                                                hidden: false,
+                                                id: 3,
+                                                name: 'Advanced test',
+                                                type: 'io_test',
+                                                weight: 2,
+                                            },
+                                        ],
+                                        rubric_row: {
+                                            description:
+                                                'The style of the code is conform to the styleguide.',
+                                            header: 'Style',
+                                            id: 9,
+                                            items: [
                                                 {
-                                                    data: {
-                                                        inputs: [
-                                                            {
-                                                                args: 'abc',
-                                                                id: 4,
-                                                                name: 'Sort 1',
-                                                                options: [],
-                                                                output: 'cba',
-                                                                stdin: 'abc',
-                                                                weight: 1,
-                                                            },
-                                                            {
-                                                                args: 'def',
-                                                                name: 'Sort 2',
-                                                                options: [],
-                                                                output: 'fed',
-                                                                stdin: 'def',
-                                                                weight: 1,
-                                                            },
-                                                        ],
-                                                        program: 'abc',
-                                                    },
-                                                    hidden: true,
+                                                    description:
+                                                        'You have no style.You have no style.You have no style.You have no style.You have no style.',
+                                                    header: 'Novice',
+                                                    id: 3,
+                                                    points: 1,
+                                                },
+                                                {
+                                                    description:
+                                                        "You don't know how to use some tools.You don't know how to use some tools.You don't know how to use some tools.You don't know how to use some tools.You don't know how to use some tools.",
+                                                    header: 'Competent',
+                                                    id: 2,
+                                                    points: 2,
+                                                },
+                                                {
+                                                    description:
+                                                        'You know how to use some tools.You know how to use some tools.You know how to use some tools.You know how to use some tools.You know how to use some tools.',
+                                                    header: 'Expert',
                                                     id: 1,
-                                                    name: 'Simple test',
-                                                    type: 'io_test',
-                                                    weight: 2,
-                                                },
+                                                    points: 3,
+                                                },
+                                            ],
+                                        },
+                                    },
+                                    {
+                                        autoTestSetId: 1,
+                                        autoTestId: 1,
+                                        id: 2,
+                                        steps: [
+                                            {
+                                                data: {
+                                                    program: './test_run',
+                                                },
+                                                hidden: false,
+                                                id: 2,
+                                                name: 'Test run',
+                                                type: 'run_program',
+                                                weight: 1,
+                                            },
+                                            {
+                                                data: {
+                                                    program: 'valgrind ./test_run',
+                                                },
+                                                hidden: true,
+                                                id: 4,
+                                                name: 'Valgrind',
+                                                type: 'run_program',
+                                                weight: 1,
+                                            },
+                                            {
+                                                data: {
+                                                    min_points: 4,
+                                                    program: 'check_points ./test_run',
+                                                },
+                                                hidden: false,
+                                                id: 5,
+                                                name: 'Check points',
+                                                type: 'check_points',
+                                                weight: 0,
+                                            },
+                                            {
+                                                data: {
+                                                    program: 'get_points ./test_run',
+                                                    regex: '(\\d+\\.?\\d*|\\.\\d+) points$',
+                                                },
+                                                hidden: false,
+                                                id: 6,
+                                                name: 'Get points',
+                                                type: 'capture_points',
+                                                weight: 1,
+                                            },
+                                        ],
+                                        rubric_row: {
+                                            description: 'abc',
+                                            header: 'Code structure',
+                                            id: 7,
+                                            items: [
                                                 {
-                                                    data: {
-                                                        inputs: [
-                                                            {
-                                                                args: 'abc',
-                                                                id: 18,
-                                                                name: 'Sort 3',
-                                                                options: [
-                                                                    'regex',
-                                                                    'case',
-                                                                    'substring',
-                                                                ],
-                                                                output: 'ABC',
-                                                                stdin: 'abc',
-                                                                weight: 1,
-                                                            },
-                                                            {
-                                                                args: 'def',
-                                                                name: 'Sort 4',
-                                                                options: [],
-                                                                output: 'DEF',
-                                                                stdin: 'def',
-                                                                weight: 1,
-                                                            },
-                                                        ],
-                                                        program: 'xyz',
-                                                    },
-                                                    hidden: false,
-                                                    id: 3,
-                                                    name: 'Advanced test',
-                                                    type: 'io_test',
-                                                    weight: 2,
+                                                    description: 'rubric row description',
+                                                    header: 'Novice',
+                                                    id: 9,
+                                                    points: 1,
+                                                },
+                                                {
+                                                    description: 'blaksdfasdg',
+                                                    header: 'Competent',
+                                                    id: 8,
+                                                    points: 2.5,
+                                                },
+                                                {
+                                                    description: 'ja hsaas a ahsdg',
+                                                    header: 'Expert',
+                                                    id: 7,
+                                                    points: 4,
                                                 },
                                             ],
-                                            rubric_row: {
-                                                description:
-                                                    'The style of the code is conform to the styleguide.',
-                                                header: 'Style',
-                                                id: 9,
-                                                items: [
-                                                    {
-                                                        description:
-                                                            'You have no style.You have no style.You have no style.You have no style.You have no style.',
-                                                        header: 'Novice',
-                                                        id: 3,
-                                                        points: 1,
-                                                    },
-                                                    {
-                                                        description:
-                                                            "You don't know how to use some tools.You don't know how to use some tools.You don't know how to use some tools.You don't know how to use some tools.You don't know how to use some tools.",
-                                                        header: 'Competent',
-                                                        id: 2,
-                                                        points: 2,
-                                                    },
-                                                    {
-                                                        description:
-                                                            'You know how to use some tools.You know how to use some tools.You know how to use some tools.You know how to use some tools.You know how to use some tools.',
-                                                        header: 'Expert',
-                                                        id: 1,
-                                                        points: 3,
-                                                    },
-                                                ],
+                                        },
+                                    },
+                                ],
+                            },
+                            {
+                                id: 2,
+                                stop_points: 0,
+                                suites: [
+                                    {
+                                        autoTestSetId: 2,
+                                        autoTestId: 1,
+                                        id: 3,
+                                        steps: [
+                                            {
+                                                data: {
+                                                    inputs: [
+                                                        {
+                                                            args: '-a -b 1',
+                                                            id: 13,
+                                                            name: '-a -b 1',
+                                                            options: [
+                                                                'trailing_whitespace',
+                                                                'substring',
+                                                            ],
+                                                            output: 'Python script',
+                                                            stdin: 'Input input',
+                                                            weight: 1,
+                                                        },
+                                                    ],
+                                                    program: 'python python_runner.py',
+                                                },
+                                                hidden: false,
+                                                id: 8,
+                                                name: 'Python runner',
+                                                type: 'io_test',
+                                                weight: 1,
                                             },
+                                        ],
+                                        rubric_row: {
+                                            description:
+                                                'The documentation of the code is well written and complete.',
+                                            header: 'Documentation',
+                                            id: 8,
+                                            items: [
+                                                {
+                                                    description:
+                                                        'You typed a lot of wrong things.You typed a lot of wrong things.You typed a lot of wrong things.You typed a lot of wrong things.You typed a lot of wrong things.',
+                                                    header: 'Novice',
+                                                    id: 6,
+                                                    points: 1,
+                                                },
+                                                {
+                                                    description:
+                                                        'You typed a lot of things, some wrong.You typed a lot of things, some wrong.You typed a lot of things, some wrong.You typed a lot of things, some wrong.You typed a lot of things, some wrong.',
+                                                    header: 'Competent',
+                                                    id: 5,
+                                                    points: 1.5,
+                                                },
+                                                {
+                                                    description:
+                                                        'You typed a lot of things.You typed a lot of things.You typed a lot of things.You typed a lot of things.You typed a lot of things.',
+                                                    header: 'Expert',
+                                                    id: 4,
+                                                    points: 2,
+                                                },
+                                            ],
                                         },
-                                        {
-                                            autoTestSetId: 1,
-                                            autoTestId: 1,
+                                    },
+                                ],
+                            },
+                        ],
+                        runs: [
+                            {
+                                id: 1,
+                                state: 'running',
+                                results: [
+                                    {
+                                        id: 1,
+                                        work: {
+                                            id: 14,
+                                            user: { name: 'Thomas Schaper', id: 1 },
+                                        },
+                                        points_achieved: 0,
+                                        state: 'not_started',
+                                        setup_stdout: 'stdout!!!',
+                                        setup_stderr: 'stderr!!!',
+                                    },
+                                    {
+                                        id: 2,
+                                        work: {
                                             id: 2,
-                                            steps: [
-                                                {
-                                                    data: {
-                                                        program: './test_run',
-                                                    },
-                                                    hidden: false,
-                                                    id: 2,
-                                                    name: 'Test run',
-                                                    type: 'run_program',
-                                                    weight: 1,
-                                                },
-                                                {
-                                                    data: {
-                                                        program: 'valgrind ./test_run',
-                                                    },
-                                                    hidden: true,
-                                                    id: 4,
-                                                    name: 'Valgrind',
-                                                    type: 'run_program',
-                                                    weight: 1,
-                                                },
-                                                {
-                                                    data: {
-                                                        min_points: 4,
-                                                        program: 'check_points ./test_run',
-                                                    },
-                                                    hidden: false,
-                                                    id: 5,
-                                                    name: 'Check points',
-                                                    type: 'check_points',
-                                                    weight: 0,
-                                                },
-                                                {
-                                                    data: {
-                                                        program: 'get_points ./test_run',
-                                                        regex: '(\\d+\\.?\\d*|\\.\\d+) points$',
-                                                    },
-                                                    hidden: false,
-                                                    id: 6,
-                                                    name: 'Get points',
-                                                    type: 'capture_points',
-                                                    weight: 1,
-                                                },
-                                            ],
-                                            rubric_row: {
-                                                description: 'abc',
-                                                header: 'Code structure',
-                                                id: 7,
-                                                items: [
-                                                    {
-                                                        description: 'rubric row description',
-                                                        header: 'Novice',
-                                                        id: 9,
-                                                        points: 1,
-                                                    },
-                                                    {
-                                                        description: 'blaksdfasdg',
-                                                        header: 'Competent',
-                                                        id: 8,
-                                                        points: 2.5,
-                                                    },
-                                                    {
-                                                        description: 'ja hsaas a ahsdg',
-                                                        header: 'Expert',
-                                                        id: 7,
-                                                        points: 4,
-                                                    },
-                                                ],
-                                            },
+                                            user: { name: 'Olmo Kramer', id: 2 },
+                                            grade_overridden: true,
                                         },
-                                    ],
-                                },
-                                {
-                                    id: 2,
-                                    stop_points: 0,
-                                    suites: [
-                                        {
-                                            autoTestSetId: 2,
-                                            autoTestId: 1,
+                                        points_achieved: 12,
+                                        state: 'passed',
+                                        setup_stdout: 'stdout!!!',
+                                        setup_stderr: 'stderr!!!',
+                                    },
+                                    {
+                                        id: 3,
+                                        work: {
                                             id: 3,
-                                            steps: [
-                                                {
-                                                    data: {
-                                                        inputs: [
-                                                            {
-                                                                args: '-a -b 1',
-                                                                id: 13,
-                                                                name: '-a -b 1',
-                                                                options: [
-                                                                    'trailing_whitespace',
-                                                                    'substring',
-                                                                ],
-                                                                output: 'Python script',
-                                                                stdin: 'Input input',
-                                                                weight: 1,
-                                                            },
-                                                        ],
-                                                        program: 'python python_runner.py',
-                                                    },
-                                                    hidden: false,
-                                                    id: 8,
-                                                    name: 'Python runner',
-                                                    type: 'io_test',
-                                                    weight: 1,
-                                                },
-                                            ],
-                                            rubric_row: {
-                                                description:
-                                                    'The documentation of the code is well written and complete.',
-                                                header: 'Documentation',
-                                                id: 8,
-                                                items: [
-                                                    {
-                                                        description:
-                                                            'You typed a lot of wrong things.You typed a lot of wrong things.You typed a lot of wrong things.You typed a lot of wrong things.You typed a lot of wrong things.',
-                                                        header: 'Novice',
-                                                        id: 6,
-                                                        points: 1,
-                                                    },
-                                                    {
-                                                        description:
-                                                            'You typed a lot of things, some wrong.You typed a lot of things, some wrong.You typed a lot of things, some wrong.You typed a lot of things, some wrong.You typed a lot of things, some wrong.',
-                                                        header: 'Competent',
-                                                        id: 5,
-                                                        points: 1.5,
-                                                    },
-                                                    {
-                                                        description:
-                                                            'You typed a lot of things.You typed a lot of things.You typed a lot of things.You typed a lot of things.You typed a lot of things.',
-                                                        header: 'Expert',
-                                                        id: 4,
-                                                        points: 2,
-                                                    },
-                                                ],
-                                            },
+                                            user: { name: 'Student 2', id: 3 },
                                         },
-                                    ],
-                                },
-                            ],
-                            runs: [
-                                {
-                                    id: 1,
-                                    state: 'running',
-                                    results: [
-                                        {
-                                            id: 1,
-                                            work: {
-                                                id: 14,
-                                                user: { name: 'Thomas Schaper', id: 1 },
-                                            },
-                                            points_achieved: 0,
-                                            state: 'not_started',
-                                            setup_stdout: 'stdout!!!',
-                                            setup_stderr: 'stderr!!!',
+                                        points_achieved: 0,
+                                        state: 'running',
+                                        setup_stdout: 'stdout!!!',
+                                        setup_stderr: 'stderr!!!',
+                                    },
+                                    {
+                                        id: 4,
+                                        work: {
+                                            id: 4,
+                                            user: { name: 'Olmo Kramer', id: 4 },
                                         },
-                                        {
-                                            id: 2,
-                                            work: {
-                                                id: 2,
-                                                user: { name: 'Olmo Kramer', id: 2 },
-                                                grade_overridden: true,
-                                            },
-                                            points_achieved: 12,
-                                            state: 'passed',
-                                            setup_stdout: 'stdout!!!',
-                                            setup_stderr: 'stderr!!!',
-                                        },
-                                        {
-                                            id: 3,
-                                            work: {
-                                                id: 3,
-                                                user: { name: 'Student 2', id: 3 },
-                                            },
-                                            points_achieved: 0,
-                                            state: 'running',
-                                            setup_stdout: 'stdout!!!',
-                                            setup_stderr: 'stderr!!!',
-                                        },
-                                        {
-                                            id: 4,
-                                            work: {
-                                                id: 4,
-                                                user: { name: 'Olmo Kramer', id: 4 },
-                                            },
-                                            points_achieved: 0,
-                                            state: 'running',
-                                            setup_stdout: 'stdout!!!',
-                                            setup_stderr: 'stderr!!!',
-                                        },
-                                    ],
-                                },
-                            ],
-                        });
-                        return state.tests[data.id];
-                    },
-                    err => {
-                        delete loaders.tests[autoTestId];
-                        throw new Error(err.response.data.message);
-                    },
-                );
+                                        points_achieved: 0,
+                                        state: 'running',
+                                        setup_stdout: 'stdout!!!',
+                                        setup_stderr: 'stderr!!!',
+                                    },
+                                ],
+                            },
+                        ],
+                    });
+                    return state.tests[data.id];
+                },
+                err => {
+                    delete loaders.tests[autoTestId];
+                    throw new Error(err.response.data.message);
+                },
+            );
         }
 
         return loaders.tests[autoTestId];
@@ -736,70 +716,68 @@
             return oldRun;
         }
 
-        return axios
-            .get(`/api/v1/auto_tests/${autoTestId}/runs/${autoTest.runs[0].id}`)
-            .then(
-                run => commit(types.UPDATE_AUTO_TEST_RUNS, { autoTestId, run, index: 0 }),
-                err => {
-                    // FIXME: uncomment
-                    // throw new Error(err.response.data.message);
-                    // FIXME: remove
-                    console.log('REMOVE THIS CONSOLE.LOG()', err);
-                    const run = {
-                        id: 1,
-                        state: 'done',
-                        results: [
-                            {
-                                id: 1,
-                                work: {
-                                    id: 14,
-                                    user: { name: 'Thomas Schaper', id: 1 },
-                                },
-                                points_achieved: 0,
-                                state: 'timed_out',
-                                setup_stdout: 'stdout!!!',
-                                setup_stderr: 'stderr!!!',
+        return axios.get(`/api/v1/auto_tests/${autoTestId}/runs/${autoTest.runs[0].id}`).then(
+            run => commit(types.UPDATE_AUTO_TEST_RUNS, { autoTestId, run, index: 0 }),
+            err => {
+                // FIXME: uncomment
+                // throw new Error(err.response.data.message);
+                // FIXME: remove
+                console.log('REMOVE THIS CONSOLE.LOG()', err);
+                const run = {
+                    id: 1,
+                    state: 'done',
+                    results: [
+                        {
+                            id: 1,
+                            work: {
+                                id: 14,
+                                user: { name: 'Thomas Schaper', id: 1 },
                             },
-                            {
+                            points_achieved: 0,
+                            state: 'timed_out',
+                            setup_stdout: 'stdout!!!',
+                            setup_stderr: 'stderr!!!',
+                        },
+                        {
+                            id: 2,
+                            work: {
                                 id: 2,
-                                work: {
-                                    id: 2,
-                                    user: { name: 'Olmo Kramer', id: 2 },
-                                    grade_overridden: true,
-                                },
-                                points_achieved: 13,
-                                state: 'passed',
-                                setup_stdout: 'stdout!!!',
-                                setup_stderr: 'stderr!!!',
+                                user: { name: 'Olmo Kramer', id: 2 },
+                                grade_overridden: true,
                             },
-                            {
+                            points_achieved: 13,
+                            state: 'passed',
+                            setup_stdout: 'stdout!!!',
+                            setup_stderr: 'stderr!!!',
+                        },
+                        {
+                            id: 3,
+                            work: {
                                 id: 3,
-                                work: {
-                                    id: 3,
-                                    user: { name: 'Student 2', id: 3 },
-                                },
-                                points_achieved: 12,
-                                state: 'passed',
-                                setup_stdout: 'stdout!!!',
-                                setup_stderr: 'stderr!!!',
+                                user: { name: 'Student 2', id: 3 },
                             },
-                            {
+                            points_achieved: 12,
+                            state: 'passed',
+                            setup_stdout: 'stdout!!!',
+                            setup_stderr: 'stderr!!!',
+                        },
+                        {
+                            id: 4,
+                            work: {
                                 id: 4,
-                                work: {
-                                    id: 4,
-                                    user: { name: 'Olmo Kramer', id: 4 },
-                                },
-                                points_achieved: 6,
-                                state: 'failed',
-                                setup_stdout: 'stdout!!!',
-                                setup_stderr: 'stderr!!!',
+                                user: { name: 'Olmo Kramer', id: 4 },
                             },
-                        ],
-                    };
-                    commit(types.UPDATE_AUTO_TEST_RUNS, { autoTest, run, index: 0 });
-                    return run;
-                },
-            );
+                            points_achieved: 6,
+                            state: 'failed',
+                            setup_stdout: 'stdout!!!',
+                            setup_stderr: 'stderr!!!',
+                        },
+                    ],
+                };
+                commit(types.UPDATE_AUTO_TEST_RUNS, { autoTest, run, index: 0 });
+                return run;
+            },
+        );
     },
 
     async createAutoTestSet({ commit, dispatch, state }, { autoTestId }) {
@@ -871,23 +849,17 @@
         const autoTest = state.tests[autoTestId];
 
         if (autoTest.runs.length === 0) {
-            return Promise.reject(
-                new Error('AutoTest has not been run yet.'),
-            );
+            return Promise.reject(new Error('AutoTest has not been run yet.'));
         }
 
         if (resultId == null) {
-            const result = autoTest.runs[0].results.find(
-                r => r.submission.id === submissionId,
-            );
+            const result = autoTest.runs[0].results.find(r => r.submission.id === submissionId);
             // eslint-disable-next-line
             resultId = result && result.id;
         }
 
         if (resultId == null) {
-            return Promise.reject(
-                new Error('AutoTest result not found!'),
-            );
+            return Promise.reject(new Error('AutoTest result not found!'));
         }
 
         let result = state.results[resultId];
@@ -922,7 +894,16 @@
                             state: 'failed',
                             step_results: [
                                 {
-                                    auto_test_step: getProps(autoTest, {}, 'sets', 0, 'suites', 0, 'steps', 0),
+                                    auto_test_step: getProps(
+                                        autoTest,
+                                        {},
+                                        'sets',
+                                        0,
+                                        'suites',
+                                        0,
+                                        'steps',
+                                        0,
+                                    ),
                                     state: 'passed',
                                     log: {
                                         steps: [
@@ -940,7 +921,16 @@
                                     },
                                 },
                                 {
-                                    auto_test_step: getProps(autoTest, {}, 'sets', 0, 'suites', 0, 'steps', 1),
+                                    auto_test_step: getProps(
+                                        autoTest,
+                                        {},
+                                        'sets',
+                                        0,
+                                        'suites',
+                                        0,
+                                        'steps',
+                                        1,
+                                    ),
                                     state: 'passed',
                                     log: {
                                         steps: [
@@ -958,7 +948,16 @@
                                     },
                                 },
                                 {
-                                    auto_test_step: getProps(autoTest, {}, 'sets', 0, 'suites', 1, 'steps', 0),
+                                    auto_test_step: getProps(
+                                        autoTest,
+                                        {},
+                                        'sets',
+                                        0,
+                                        'suites',
+                                        1,
+                                        'steps',
+                                        0,
+                                    ),
                                     state: 'passed',
                                     log: {
                                         stdout: 'passed!',
@@ -966,7 +965,16 @@
                                     },
                                 },
                                 {
-                                    auto_test_step: getProps(autoTest, {}, 'sets', 0, 'suites', 1, 'steps', 1),
+                                    auto_test_step: getProps(
+                                        autoTest,
+                                        {},
+                                        'sets',
+                                        0,
+                                        'suites',
+                                        1,
+                                        'steps',
+                                        1,
+                                    ),
                                     state: 'passed',
                                     log: {
                                         stdout: 'passed!',
@@ -974,7 +982,16 @@
                                     },
                                 },
                                 {
-                                    auto_test_step: getProps(autoTest, {}, 'sets', 0, 'suites', 1, 'steps', 2),
+                                    auto_test_step: getProps(
+                                        autoTest,
+                                        {},
+                                        'sets',
+                                        0,
+                                        'suites',
+                                        1,
+                                        'steps',
+                                        2,
+                                    ),
                                     state: 'failed',
                                     log: {
                                         stdout: 'Not enough points!!!',
@@ -982,7 +999,16 @@
                                     },
                                 },
                                 {
-                                    auto_test_step: getProps(autoTest, {}, 'sets', 1, 'suites', 0, 'steps', 0),
+                                    auto_test_step: getProps(
+                                        autoTest,
+                                        {},
+                                        'sets',
+                                        1,
+                                        'suites',
+                                        0,
+                                        'steps',
+                                        0,
+                                    ),
                                     state: 'running',
                                     log: {
                                         steps: [
@@ -1055,22 +1081,10 @@
 
 const mutations = {
     [types.SET_AUTO_TEST](state, autoTest) {
-<<<<<<< HEAD
-        autoTest.sets.forEach(
-            set => {
-                set.suites = set.suites.map(
-                    suite => new AutoTestSuiteData(autoTest.id, set.id, suite),
-                );
-            },
-        );
-        autoTest.runs = autoTest.runs.map(
-            run => new AutoTestRun(run, autoTest),
-        );
-=======
         autoTest.sets.forEach(set => {
             set.suites = set.suites.map(suite => new AutoTestSuiteData(autoTest.id, set.id, suite));
         });
->>>>>>> 3422fa6f
+        autoTest.runs = autoTest.runs.map(run => new AutoTestRun(run, autoTest));
 
         Vue.set(state.tests, autoTest.id, autoTest);
     },
@@ -1092,9 +1106,7 @@
     },
 
     [types.UPDATE_AUTO_TEST_RUNS](state, { autoTest, run }) {
-        const runIndex = autoTest.runs.findIndex(
-            r => r.id === run.id,
-        );
+        const runIndex = autoTest.runs.findIndex(r => r.id === run.id);
         const storeRun = autoTest.runs[runIndex];
         storeRun.update(run, autoTest);
         Vue.set(autoTest.runs, runIndex, storeRun);
@@ -1110,9 +1122,7 @@
 
     [types.UPDATE_AUTO_TEST_RESULT](state, { result, autoTest }) {
         const run = autoTest.runs[0];
-        const resultIndex = run.results.findIndex(
-            r => r.id === result.id,
-        );
+        const resultIndex = run.results.findIndex(r => r.id === result.id);
         const storeResult = run.results[resultIndex];
         storeResult.update(result, autoTest);
 
