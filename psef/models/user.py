"""This module defines a User.

SPDX-License-Identifier: AGPL-3.0-only
"""
import uuid
import typing as t
import functools
from collections import defaultdict

import structlog
from flask import current_app
from itsdangerous import BadSignature, URLSafeTimedSerializer
from werkzeug.local import LocalProxy
from sqlalchemy_utils import PasswordType
from sqlalchemy.sql.expression import false
from sqlalchemy.orm.collections import attribute_mapped_collection

import psef
from cg_sqlalchemy_helpers import CIText, hybrid_property

from . import UUID_LENGTH, Base, DbColumn, db, course, _MyQuery
from .. import signals
from .role import Role, CourseRole
from ..helpers import NotEqualMixin, validate
from .permission import Permission
from ..exceptions import APICodes, APIException, PermissionException
from .link_tables import user_course, course_permissions
from ..permissions import CoursePermission, GlobalPermission

if t.TYPE_CHECKING and not getattr(t, 'SPHINX', False):  # pragma: no cover
    # pylint: disable=unused-import,invalid-name
    from .assignment import AssignmentResult, AssignmentAssignedGrader

logger = structlog.get_logger()


@functools.total_ordering
class User(NotEqualMixin, Base):
    """This class describes a user of the system.

    >>> u1 = User()
    >>> u1.id = 5
    >>> u1.id
    5
    >>> u1.id = 6
    Traceback (most recent call last):
    ...
    AssertionError

    :ivar ~.User.lti_user_id: The id of this user in a LTI consumer.
    :ivar ~.User.name: The name of this user.
    :ivar ~.User.role_id: The id of the role this user has.
    :ivar ~.User.courses: A mapping between course_id and course-role for all
        courses this user is currently enrolled.
    :ivar ~.User.email: The e-mail of this user.
    :ivar ~.User.virtual: Is this user an actual user of the site, or is it a
        virtual user.
    :ivar ~.User.password: The password of this user, it is automatically
        hashed.
    :ivar ~.User.assignment_results: The way this user can do LTI grade
        passback.
    :ivar ~.User.assignments_assigned: A mapping between assignment_ids and
        :py:class:`.AssignmentAssignedGrader` objects.
    :ivar reset_email_on_lti: Determines if the email should be reset on the
        next LTI launch.
    """
<<<<<<< HEAD
=======

    @classmethod
    def resolve(
        cls: t.Type['User'], possible_user: t.Union['User', LocalProxy]
    ) -> 'User':
        """Unwrap the possible local proxy to a user.

        :param possible_user: The user we should unwrap.
        :returns: If the given argument was a LocalProxy
            `_get_current_object()` is called and the return value is returned,
            otherwise the given argument is returned.
        :raises AssertionError: If the given argument was not a user after
            unwrapping.
        """
        if isinstance(possible_user, LocalProxy):
            # pylint: disable=protected-access
            possible_user = possible_user._get_current_object()
        assert isinstance(possible_user, cls), 'Give object is not a User'
        return possible_user

    if t.TYPE_CHECKING:  # pragma: no cover
        query: t.ClassVar[_MyQuery['User']] = Base.query

>>>>>>> c030a3b3
    __tablename__ = "User"

    _id = db.Column('id', db.Integer, primary_key=True)

    def _get_id(self) -> int:
        """The id of the user
        """
        return self._id

    def _set_id(self, n_id: int) -> None:
        assert not hasattr(self, '_id') or self._id is None
        self._id = n_id

    id = hybrid_property(_get_id, _set_id)

    name = db.Column('name', db.Unicode, nullable=False)
    active = db.Column('active', db.Boolean, default=True, nullable=False)
    virtual = db.Column(
        'virtual', db.Boolean, default=False, nullable=False, index=True
    )
    is_test_student = db.Column(
        'is_test_student',
        db.Boolean,
        default=False,
        nullable=False,
        index=True
    )

    role_id = db.Column('Role_id', db.Integer, db.ForeignKey('Role.id'))
    courses: t.MutableMapping[int, CourseRole] = db.relationship(
        'CourseRole',
        collection_class=attribute_mapped_collection('course_id'),
        secondary=user_course,
        backref=db.backref('users', lazy='dynamic')
    )
    _username = db.Column(
        'username',
        CIText,
        unique=True,
        nullable=False,
        index=True,
    )

    def get_readable_name(self) -> str:
        """Get the readable name of this user.

        :returns: If this is a normal user this method simply returns the name
            of the user. If this user is the virtual user of a group a nicely
            formatted group name is returned.
        """
        if self.group:
            return f'group "{self.group.name}"'
        else:
            return self.name

    def _get_username(self) -> str:
        """The username of the user
        """
        return self._username

    def _set_username(self, username: str) -> None:
        assert not hasattr(self, '_username') or self._username is None
        self._username = username

    username = hybrid_property(_get_username, _set_username)

    reset_token = db.Column(
        'reset_token', db.String(UUID_LENGTH), nullable=True
    )
    reset_email_on_lti = db.Column(
        'reset_email_on_lti',
        db.Boolean,
        server_default=false(),
        default=False,
        nullable=False,
    )

    email = db.Column('email', db.Unicode, unique=False, nullable=False)
    password = db.Column(
        'password',
        PasswordType(schemes=[
            'pbkdf2_sha512',
        ], deprecated=[]),
        nullable=True,
    )

    assignments_assigned: t.MutableMapping[
        int, 'AssignmentAssignedGrader'] = db.relationship(
            'AssignmentAssignedGrader',
            collection_class=attribute_mapped_collection('assignment_id'),
            backref=db.backref('user', lazy='select')
        )

    assignment_results: t.MutableMapping[
        int, 'AssignmentResult'] = db.relationship(
            'AssignmentResult',
            collection_class=attribute_mapped_collection('assignment_id'),
            backref=db.backref('user', lazy='select')
        )

    group = db.relationship(
        lambda: psef.models.Group,
        back_populates='virtual_user',
        lazy='selectin',
        uselist=False,
    )

    role = db.relationship(lambda: Role, foreign_keys=role_id, lazy='select')

    def __structlog__(self) -> t.Mapping[str, t.Union[str, int]]:
        return {
            'type': self.__class__.__name__,
            'id': self.id,
        }

    def __eq__(self, other: object) -> bool:
        if not isinstance(other, User):
            return NotImplemented
        return self.id == other.id

    def __lt__(self, other: 'User') -> bool:
        return self.username < other.username

    def __hash__(self) -> int:
        return hash(self.id)

    @t.overload
    def is_enrolled(self, c: 'course.Course') -> bool:
        ...

    @t.overload
    def is_enrolled(self, c: int) -> bool:
        ...

    def is_enrolled(self, c: t.Union[int, 'course.Course']) -> bool:
        if isinstance(c, course.Course):
            c = c.id

        return not self.virtual and c in self.courses

    def enroll_in_course(self, *, course_role: CourseRole) -> None:
        signals.USER_ADDED_TO_COURSE.send(
            signals.UserToCourseData(user=self, course_role=course_role)
        )
        self.courses[course_role.course_id] = course_role

    def contains_user(self, possible_member: 'User') -> bool:
        """Check if given user is part of this user.

        A user ``A`` is part of a user ``B`` if either ``A == B`` or
        ``B.is_group and B.group.has_as_member(A)``

        :param possible_member: The user to check for if it is part of
            ``self``.
        :return: A bool indicating if ``self`` contains ``possible_member``.
        """
        if self.group is None:
            return self == possible_member
        else:
            return self.group.has_as_member(possible_member)

    def get_contained_users(self) -> t.Sequence['User']:
        """Get all contained users of this user.

        :returns: If this user is the virtual user of this group a list of
            members of the group, otherwise the user itself is wrapped in a
            list and returned.
        """
        if self.group is None:
            return [self]
        return self.group.members

    @classmethod
    def create_new_test_student(cls) -> 'User':
        """Create a new test student.

        :return: A newly created test student user named
            'TEST_STUDENT' followed by a random string.
        """

        return cls(
            name='Test Student',
            username=f'TEST_STUDENT__{uuid.uuid4()}',
            is_test_student=True,
            email='',
        )

    @classmethod
    def create_virtual_user(cls: t.Type['User'], name: str) -> 'User':
        """Create a virtual user with the given name.

        :return: A newly created virtual user with the given name prepended
            with 'Virtual - ' and a random username.
        """
        return cls(
            name=f'Virtual - {name}',
            username=f'VIRTUAL_USER__{uuid.uuid4()}',
            virtual=True,
            email=''
        )

    @t.overload
    def has_permission(  # pylint: disable=function-redefined,missing-docstring,unused-argument,no-self-use
        self, permission: CoursePermission, course_id: t.Union[int, 'course.Course']
    ) -> bool:
        ...  # pylint: disable=pointless-statement

    @t.overload
    def has_permission(  # pylint: disable=function-redefined,missing-docstring,unused-argument,no-self-use
        self,
        permission: GlobalPermission,
    ) -> bool:
        ...  # pylint: disable=pointless-statement

    def has_permission(  # pylint: disable=function-redefined
        self,
        permission: t.Union[GlobalPermission, CoursePermission],
        course_id: t.Union['course.Course', int, None] = None
    ) -> bool:
        """Check whether this user has the specified global or course
        :class:`.Permission`.

        To check a course permission the course_id has to be set.

        >>> user_without_role = User(active=True)
        >>> user_without_role.has_permission(
        ...  GlobalPermission.can_edit_own_password
        ... )
        False
        >>> user_without_role.has_permission(
        ...  CoursePermission.can_submit_own_work, course_id=1
        ... )
        False

        :param permission: The permission or permission name
        :param course_id: The course or course id
        :returns: Whether the role has the permission or not

        :raises KeyError: If the permission parameter is a string and no
                         permission with this name exists.
        """
        if not self.active or self.virtual or self.is_test_student:
            return False

        if course_id is None:
            assert isinstance(permission, GlobalPermission)
            if self.role is None:
                return False
            return self.role.has_permission(permission)
        else:
            assert isinstance(permission, CoursePermission)

            if isinstance(course_id, course.Course):
                course_id = course_id.id

            if course_id in self.courses:
                return self.courses[course_id].has_permission(permission)
            return False

    def get_all_permissions_in_courses(
        self,
    ) -> t.Mapping[int, t.Mapping[CoursePermission, bool]]:
        """Get all permissions for all courses the current user is enrolled in

        :returns: A mapping from course id to a mapping from
            :py:class:`.CoursePermission` to a boolean indicating if the
            current user has this permission.
        """
        permission_links = db.session.query(
            user_course.c.course_id, Permission.get_name_column()
        ).join(User, User.id == user_course.c.user_id).filter(
            user_course.c.user_id == self.id
        ).join(
            course_permissions,
            course_permissions.c.course_role_id == user_course.c.course_id
        ).join(
            Permission,
            course_permissions.c.permission_id == Permission.id,
            isouter=True
        )
        lookup: t.Mapping[int, t.Set[str]] = defaultdict(set)
        for course_role_id, perm_name in permission_links:
            lookup[course_role_id].add(perm_name)

        out: t.MutableMapping[int, t.Mapping[CoursePermission, bool]] = {}
        for course_id, course_role in self.courses.items():
            perms = lookup[course_role.id]
            out[course_id] = {
                p: (p.name in perms) ^ p.value.default_value
                for p in CoursePermission
            }
        return out

    def get_permissions_in_courses(
        self,
        wanted_perms: t.Sequence[CoursePermission],
    ) -> t.Mapping[int, t.Mapping[CoursePermission, bool]]:
        """Check for specific :class:`.Permission`s in all courses
        (:class:`.course.Course`) the user is enrolled in.

        Please note that passing an empty ``perms`` object is
        supported. However the resulting mapping will be empty.

        >>> User().get_permissions_in_courses([])
        {}

        :param wanted_perms: The permissions names to check for.
        :returns: A mapping where the first keys indicate the course id,
            the values at this are a mapping between the given permission names
            and a boolean indicating if the current user has this permission
            for the course with this course id.
        """
        assert not self.virtual

        if not wanted_perms:
            return {}

        perms: t.Sequence[Permission[CoursePermission]]
        perms = Permission.get_all_permissions_from_list(wanted_perms)

        course_roles = db.session.query(
            user_course.c.course_id
        ).join(User, User.id == user_course.c.user_id).filter(
            User.id == self.id
        ).subquery('course_roles')

        crp = db.session.query(
            course_permissions.c.course_role_id,
            t.cast(DbColumn[int], Permission.id),
        ).join(
            Permission,
            course_permissions.c.permission_id == Permission.id,
        ).filter(
            t.cast(DbColumn[int], Permission.id).in_([p.id for p in perms])
        ).subquery('crp')

        res: t.Sequence[t.Tuple[int, int]]
        res = db.session.query(course_roles.c.course_id, crp.c.id).join(
            crp,
            course_roles.c.course_id == crp.c.course_role_id,
            isouter=False,
        ).all()

        lookup: t.Mapping[int, t.Set[int]] = defaultdict(set)
        for course_role_id, permission_id in res:
            lookup[permission_id].add(course_role_id)

        out: t.MutableMapping[int, t.Mapping[CoursePermission, bool]] = {}
        for course_id, course_role in self.courses.items():
            out[course_id] = {
                p.value: (course_role.id in lookup[p.id]) != p.default_value
                for p in perms
            }

        return out

    @property
    def can_see_hidden(self) -> bool:
        """Can the user see hidden assignments.
        """
        return self.has_course_permission_once(
            CoursePermission.can_see_hidden_assignments
        )

    def __to_json__(self) -> t.Dict[str, t.Any]:
        """Creates a JSON serializable representation of this object.

        This object will look like this:

        .. code:: python

            {
                'id':    int, # The id of this user.
                'name':  str, # The full name of this user.
                'username': str, # The username of this user.
                'group': t.Optional[Group], # The group that this user
                                            # represents.
            }

        :returns: An object as described above.
        """
        return {
            'id': self.id,
            'name': self.name,
            'username': self.username,
            'group': self.group,
            'is_test_student': self.is_test_student,
        }

    def __extended_to_json__(self) -> t.MutableMapping[str, t.Any]:
        """Create a extended JSON serializable representation of this object.

        This object will look like this:

        .. code:: python

            {
                'email': str, # The email of this user.
                'hidden': bool, # indicating if this user can once
                                # see hidden assignments.
                **self.__to_json__()
            }

        :returns: A object as described above.
        """
        is_self = psef.current_user and psef.current_user.id == self.id
        return {
            'email': self.email if is_self else '<REDACTED>',
            "hidden": self.can_see_hidden,
            **self.__to_json__(),
        }

    def has_course_permission_once(self, perm: CoursePermission) -> bool:
        """Check whether this user has the specified course
        :class:`.Permission` in at least one enrolled :class:`.course.Course`.

        :param perm: The permission or permission name
        :returns: True if the user has the permission once
        """
        assert not self.virtual

        permission = Permission.get_permission(perm)
        assert permission.course_permission

        course_roles = db.session.query(
            user_course.c.course_id
        ).join(User, User.id == user_course.c.user_id).filter(
            User.id == self.id
        ).subquery('course_roles')
        crp = db.session.query(course_permissions.c.course_role_id).join(
            Permission, course_permissions.c.permission_id == Permission.id
        ).filter(Permission.id == permission.id).subquery('crp')
        res = db.session.query(
            course_roles.c.course_id
        ).join(crp, course_roles.c.course_id == crp.c.course_role_id)
        link = db.session.query(res.exists()).scalar()

        return link ^ permission.default_value

    @t.overload
    def get_all_permissions(self) -> t.Mapping[GlobalPermission, bool]:  # pylint: disable=function-redefined,missing-docstring,no-self-use
        ...  # pylint: disable=pointless-statement

    @t.overload
    def get_all_permissions(  # pylint: disable=function-redefined,missing-docstring,no-self-use,unused-argument
        self,
        course_id: t.Union['course.Course', int],
    ) -> t.Mapping[CoursePermission, bool]:
        ...  # pylint: disable=pointless-statement

    def get_all_permissions(  # pylint: disable=function-redefined
        self, course_id: t.Union['course.Course', int, None] = None
    ) -> t.Union[t.Mapping[CoursePermission, bool], t.
                 Mapping[GlobalPermission, bool]]:
        """Get all global permissions (:class:`.Permission`) of this user or
        all course permissions of the user in a specific
        :class:`.course.Course`.

        >>> user_without_role = User()
        >>> perms = user_without_role.get_all_permissions()
        >>> assert set(list(GlobalPermission)) == set(perms.keys())
        >>> assert not any(perms.values())
        >>> cperms = user_without_role.get_all_permissions(course_id=1)
        >>> assert not any(perms.values())

        :param course_id: The course or course id
        :returns: A name boolean mapping where the name is the name of the
                  permission and the value indicates if this user has this
                  permission.
        """
        assert not self.virtual

        if isinstance(course_id, course.Course):
            course_id = course_id.id

        if course_id is None:
            if self.role is None:
                return {perm: False for perm in GlobalPermission}
            else:
                return self.role.get_all_permissions()
        else:
            if course_id in self.courses:
                return self.courses[course_id].get_all_permissions()
            else:
                return {perm: False for perm in CoursePermission}

    def get_reset_token(self) -> str:
        """Get a token which a user can use to reset his password.

        :returns: A token that can be used in :py:meth:`User.reset_password` to
            reset the password of a user.
        """
        timed_serializer = URLSafeTimedSerializer(
            current_app.config['SECRET_KEY']
        )
        self.reset_token = str(uuid.uuid4())
        return str(
            timed_serializer.dumps(self.username, salt=self.reset_token)
        )

    def reset_password(self, token: str, new_password: str) -> None:
        """Reset a users password by using a token.

        .. note:: Don't forget to commit the database.

        :param token: A token as generated by :py:meth:`User.get_reset_token`.
        :param new_password: The new password to set.
        :returns: Nothing.

        :raises PermissionException: If something was wrong with the
            given token.
        """
        assert not self.virtual

        timed_serializer = URLSafeTimedSerializer(
            current_app.config['SECRET_KEY']
        )
        try:
            username = timed_serializer.loads(
                token,
                max_age=current_app.config['RESET_TOKEN_TIME'],
                salt=self.reset_token
            )
        except BadSignature:
            logger.warning(
                'Invalid password reset token encountered',
                token=token,
                exc_info=True,
            )
            raise PermissionException(
                'The given token is not valid',
                f'The given token {token} is not valid.',
                APICodes.INVALID_CREDENTIALS, 403
            )

        # This should never happen but better safe than sorry.
        if (
            username != self.username or self.reset_token is None
        ):  # pragma: no cover
            raise PermissionException(
                'The given token is not valid for this user',
                f'The given token {token} is not valid for user "{self.id}".',
                APICodes.INVALID_CREDENTIALS, 403
            )

        self.password = new_password
        self.reset_token = None

    @property
    def is_active(self) -> bool:
        """Is the current user an active user.

        .. todo::

            Remove this property

        :returns: If the user is active.
        """
        return self.active

    @classmethod
    def register_new_user(
        cls, *, username: str, password: str, email: str, name: str
    ) -> 'User':
        """Register a new user with the given data.

        :param username: The username of the new user, if a user already exists
            with this username an :class:`.APIException` is raised.
        :param password: The password of the new user, if the password is not
            strong enough an :class:`.APIException` is raised.
        :param email: The email of the new user, if not valid an
            :class:`.APIException` is raised.
        :name: The name of the new user.
        :returns: The created user, already added (but not committed) to the
            database.
        """
        if not all([username, email, name]):
            raise APIException(
                'All fields should contain at least one character',
                (
                    'The lengths of the given password, username and '
                    'email were not all larger than 1'
                ),
                APICodes.INVALID_PARAM,
                400,
            )
        validate.ensure_valid_password(
            password, username=username, email=email, name=name
        )
        validate.ensure_valid_email(email)

        if db.session.query(cls.query.filter_by(username=username).exists()
                            ).scalar():
            raise APIException(
                'The given username is already in use',
                f'The username "{username}" is taken',
                APICodes.OBJECT_ALREADY_EXISTS,
                400,
            )

        role = Role.query.filter_by(name=current_app.config['DEFAULT_ROLE']
                                    ).one()
        self = cls(
            username=username,
            password=password,
            email=email,
            name=name,
            role=role,
            active=True,
        )

        db.session.add(self)
        db.session.flush()

        return self<|MERGE_RESOLUTION|>--- conflicted
+++ resolved
@@ -64,8 +64,6 @@
     :ivar reset_email_on_lti: Determines if the email should be reset on the
         next LTI launch.
     """
-<<<<<<< HEAD
-=======
 
     @classmethod
     def resolve(
@@ -86,10 +84,6 @@
         assert isinstance(possible_user, cls), 'Give object is not a User'
         return possible_user
 
-    if t.TYPE_CHECKING:  # pragma: no cover
-        query: t.ClassVar[_MyQuery['User']] = Base.query
-
->>>>>>> c030a3b3
     __tablename__ = "User"
 
     _id = db.Column('id', db.Integer, primary_key=True)
