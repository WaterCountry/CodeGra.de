--- conflicted
+++ resolved
@@ -9,11 +9,8 @@
 import tempfile
 from collections import defaultdict
 
-<<<<<<< HEAD
 import structlog
-=======
 import sqlalchemy
->>>>>>> c030a3b3
 import sqlalchemy.sql as sql
 from sqlalchemy import orm, select
 from sqlalchemy.orm import undefer, selectinload
@@ -466,35 +463,6 @@
         """
         return sum(item.points for item in self.selected_items)
 
-<<<<<<< HEAD
-=======
-    def passback_grade(self, initial: bool = False) -> None:
-        """Initiates a passback of the grade to the LTI consumer via the
-        :class:`.LTIProvider`.
-
-        :param initial: Should we do a initial LTI grade passback with no
-            result so that the real grade won't show as too late.
-        :returns: Nothing
-        """
-        lti_provider = self.assignment.course.lti_provider
-        assert lti_provider
-
-        lti_provider.passback_grade(self, initial)
-
-        if not initial:
-            newest_grade_history_id = db.session.query(
-                t.cast(DbColumn[int], GradeHistory.id)
-            ).filter_by(work_id=self.id).order_by(
-                t.cast(
-                    DbColumn[DatetimeWithTimezone], GradeHistory.changed_at
-                ).desc(),
-            ).limit(1).with_for_update()
-
-            db.session.query(GradeHistory).filter(
-                GradeHistory.id == newest_grade_history_id.as_scalar(),
-            ).update({'passed_back': True}, synchronize_session='fetch')
-
->>>>>>> c030a3b3
     def select_rubric_items(
         self,
         items: t.List['WorkRubricItem'],
