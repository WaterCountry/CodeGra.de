"""This module defines a File.

SPDX-License-Identifier: AGPL-3.0-only
"""
import os
import enum
import uuid
import shutil
import typing as t
from abc import abstractmethod
from collections import defaultdict

import structlog
from flask import current_app
from sqlalchemy import event
from sqlalchemy_utils import UUIDType

import psef
from cg_dt_utils import DatetimeWithTimezone
from cg_sqlalchemy_helpers import hybrid_property
from cg_sqlalchemy_helpers.types import ColumnProxy, ImmutableColumnProxy
from cg_sqlalchemy_helpers.mixins import TimestampMixin

from . import Base, db
from . import work as work_models
from . import _MyQuery
from .. import auth, helpers
from ..exceptions import APICodes, APIException
from ..permissions import CoursePermission

<<<<<<< HEAD
logger = structlog.get_logger()

if t.TYPE_CHECKING and getattr(t, 'SPHINX', False):  # pragma: no cover
    # pylint: disable=unused-import
    from . import auto_test as auto_test_models
    from . import work as work_models

=======
>>>>>>> 19363588
T = t.TypeVar('T')


@enum.unique
class FileOwner(enum.IntEnum):
    """Describes to which version of a submission (student's submission or
    teacher's revision) a file belongs. When a student adds or changes a file
    after the deadline for the assignment has passed, the original file's owner
    is set `teacher` and the new file's to `student`.

    :param student: The file is in the student's submission, but changed in the
        teacher's revision.
    :param teacher: The inverse of `student`. The file is added or changed in
        the teacher's revision.
    :param both: The file is not changed in the teacher's revision and belongs
        to both versions.
    """

    student: int = 1
    teacher: int = 2
    both: int = 3


class FileMixin(t.Generic[T]):
    """A mixin for representing a file in the database.
    """

    # The given name of the file.
    name = db.Column('name', db.Unicode, nullable=False)

    # This is the filename for the actual file on the disk. This is probably a
    # randomly generated uuid.
    filename = db.Column('filename', db.Unicode, nullable=True)

    @abstractmethod
    def get_id(self) -> T:
        """Get the id of this file.
        """
        raise NotImplementedError

    is_directory: ImmutableColumnProxy[bool]

    def open(self) -> t.BinaryIO:
        """Open this file.

        This file checks if this file can be opened.

        :returns: The contents of the file with newlines.
        """
        if self.is_directory:
            raise APIException(
                'Cannot display this file as it is a directory.',
                f'The selected file with id {self.id} is a directory.',
                APICodes.OBJECT_WRONG_TYPE, 400
            )

        filename = self.get_diskname()
        if os.path.islink(filename):  # pragma: no cover
            # This should not be possible as we replace symlinks with regular
            # files on submission.
            logger.error(
                'Symlink found in uploads directory',
                filename=filename,
            )
            raise APIException(
                f'This file is a symlink to `{os.readlink(filename)}`.',
                'The file {} is a symlink'.format(self.id),
                APICodes.INVALID_STATE, 410
            )
        return open(filename, 'rb')

    def delete_from_disk(self) -> None:
        """Delete the file from disk if it is not a directory.

        >>> import os
        >>> f = FileMixin()
        >>> f.filename = 'NON_EXISTING'
        >>> f.get_diskname = lambda: f.filename
        >>> f.delete_from_disk() is None
        True
        >>> open('new_file_name', 'w').close()
        >>> f.filename = 'new_file_name'
        >>> os.path.isfile(f.filename)
        True
        >>> f.delete_from_disk()
        >>> os.path.isfile(f.filename)
        False

        :returns: Nothing.
        """
        try:
            os.remove(self.get_diskname())
        except (AssertionError, FileNotFoundError):
            pass

    def get_diskname(self) -> str:
        """Get the absolute path on the disk for this file.

        :returns: The absolute path.
        """
        assert self.filename
        assert not self.is_directory

        return psef.files.safe_join(
            current_app.config['UPLOAD_DIR'], self.filename
        )

    def __to_json__(self) -> t.Mapping[str, object]:
        return {
            'id': str(self.get_id()),
            'name': self.name,
        }

    def _inner_list_contents(
        self,
        cache: t.Mapping[t.Optional[T], t.Sequence['FileMixin[T]']],
    ) -> 'psef.files.FileTree[T]':
        entries = None
        if self.is_directory:
            entries = [
                c._inner_list_contents(cache)  # pylint: disable=protected-access
                for c in cache[self.get_id()]
            ]
        return psef.files.FileTree(
            name=self.name, id=self.get_id(), entries=entries
        )


NFM_T = t.TypeVar('NFM_T', bound='NestedFileMixin')  # pylint: disable=invalid-name


class NestedFileMixin(FileMixin[T]):
    """A mixin representing nested files, i.e. a structure of directories where
    the children can be either normal files or directories again.

    This mixin should be used by database tables, not for intermediate
    representation of a directory.
    """
    modification_date = db.Column(
        'modification_date',
        db.TIMESTAMP(timezone=True),
        default=DatetimeWithTimezone.utcnow,
        nullable=False,
    )

    @abstractmethod
    def get_id(self) -> T:
        """Get the id of this file.
        """
        raise NotImplementedError

    if t.TYPE_CHECKING:  # pragma: no cover
        # pylint: disable=unused-argument
        def __init__(
            self,
            name: str,
            parent: t.Optional['NestedFileMixin[T]'],
            is_directory: bool,
            filename: t.Optional[str] = None,
            **extra_opts: object,
        ) -> None:
            ...

    # The id of the parent.
    parent_id: ImmutableColumnProxy[t.Optional[T]]

    # The parent of this file. If ``None`` this file has no parent, i.e. it is
    # a toplevel directory/file.
    parent: ImmutableColumnProxy[t.Optional['NestedFileMixin[T]']]

    @classmethod
    def create_from_extract_directory(
        cls: 't.Type[NFM_T]',
        tree: 'psef.files.ExtractFileTreeDirectory',
        top: t.Optional['NFM_T'],
        creation_opts: t.Dict[str, t.Any],
    ) -> 'NFM_T':
        """Add the given tree to the session with top as parent.

        :param tree: The file tree as described by
                          :py:func:`psef.files.rename_directory_structure`
        :param top: The parent file
        :returns: Nothing
        """
        new_top = cls(
            is_directory=True,
            name=tree.name,
            parent=top,
            **creation_opts,
        )

        for child in tree.values:
            if isinstance(child, psef.files.ExtractFileTreeDirectory):
                cls.create_from_extract_directory(
                    child, new_top, creation_opts
                )
            elif isinstance(child, psef.files.ExtractFileTreeFile):
                cls(
                    name=child.name,
                    filename=child.disk_name,
                    is_directory=False,
                    parent=new_top,
                    **creation_opts,
                )
            else:
                # The above checks are exhaustive, so this cannot happen
                assert False
        return new_top


class File(NestedFileMixin[int], Base):
    """
    This object describes a file or directory that stored is stored on the
    server.

    Files are always connected to :class:`.work_models.Work` objects. A
    directory file does not physically exist but is stored only in the database
    to preserve the submitted work structure. Each submission should have a
    single top level file. Each other file in a submission should be directly
    or indirectly connected to this file via the parent attribute.
    """
    if t.TYPE_CHECKING:  # pragma: no cover
        query: t.ClassVar[_MyQuery['File']]
    __tablename__ = "File"

    id = db.Column('id', db.Integer, primary_key=True)

    def get_id(self) -> int:
        return self.id

    work_id = db.Column(
        'Work_id',
        db.Integer,
        db.ForeignKey('Work.id', ondelete='CASCADE'),
        nullable=False,
    )

    fileowner = db.Column(
        'fileowner',
        db.Enum(FileOwner),
        default=FileOwner.both,
        nullable=False
    )

    is_directory = db.Column('is_directory', db.Boolean, nullable=False)
    parent_id = db.Column('parent_id', db.Integer, db.ForeignKey('File.id'))

    # This variable is generated from the backref from the parent
    children: '_MyQuery["File"]'

    parent = db.relationship(
        lambda: File,
        remote_side=[id],
        backref=db.backref('children', lazy='dynamic'),
    )

    work = db.relationship(
        lambda: work_models.Work,
        foreign_keys=work_id,
    )

    @staticmethod
    def get_exclude_owner(owner: t.Optional[str], course_id: int) -> FileOwner:
        """Get the :class:`.FileOwner` the current user does not want to see
        files for.

        The result will be decided like this, if the given str is not
        `student`, `teacher` or `auto` the result will be `FileOwner.teacher`.
        If the str is `student`, the result will be `FileOwner.teacher`, vica
        versa for `teacher` as input. If the input is auto `student` will be
        returned if the currently logged in user is a teacher, otherwise it
        will be `student`.

        :param owner: The owner that was given in the `GET` paramater.
        :param course_id: The course for which the files are requested.
        :returns: The object determined as described above.
        """
        auth.ensure_logged_in()

        teacher, student = FileOwner.teacher, FileOwner.student
        if owner == 'student':
            return teacher
        elif owner == 'teacher':
            return student
        elif owner == 'auto':
            if psef.current_user.has_permission(
                CoursePermission.can_edit_others_work, course_id
            ):
                return student
            else:
                return teacher
        else:
            return teacher

    def get_path(self) -> str:
        return '/'.join(self.get_path_list())

    def get_path_list(self) -> t.List[str]:
        """Get the complete path of this file as a list.

        :returns: The path of the file as a list, without the topmost ancestor
            directory.
        """
        if self.parent is None:
            return []
        upper = self.parent.get_path_list()
        upper.append(self.name)
        return upper

    def list_contents(
        self,
        exclude: FileOwner,
    ) -> 'psef.files.FileTree[int]':
        """List the basic file info and the info of its children.

        :param exclude: The file owner to exclude from the tree.

        :returns: A :class:`psef.files.FileTree` object where the given file is
            the root object.
        """
        cache = self.work.get_file_children_mapping(exclude)
        return self._inner_list_contents(cache)

    def rename_code(
        self,
        new_name: str,
        new_parent: 'File',
        exclude_owner: FileOwner,
    ) -> None:
        """Rename the this file to the given new name.

        :param new_name: The new name to be given to the given file.
        :param new_parent: The new parent of this file.
        :param exclude_owner: The owner to exclude while searching for
            collisions.
        :returns: Nothing.

        :raises APIException: If renaming would result in a naming collision
            (INVALID_STATE).
        """
        if new_parent.children.filter_by(name=new_name).filter(
            File.fileowner != exclude_owner,
        ).first() is not None:
            raise APIException(
                'This file already exists within this directory',
                f'The file "{new_parent.id}" has '
                f'a child with the name "{new_name}"', APICodes.INVALID_STATE,
                400
            )

        self.name = new_name

    def __to_json__(self) -> t.Mapping[str, object]:
        """Creates a JSON serializable representation of this object.


        This object will look like this:

        .. code:: python

            {
                'name': str, # The name of the file or directory.
                'id': str, # The id of this file.
                'is_directory': bool, # Is this file a directory.
            }

        :returns: A object as described above.
        """
        return {
            **super().__to_json__(),
            'is_directory': self.is_directory,
        }


class AutoTestFixture(Base, FileMixin[int], TimestampMixin):
    """This class represents a single fixture for an AutoTest configuration.
    """
    if t.TYPE_CHECKING:  # pragma: no cover
        query: t.ClassVar[_MyQuery['AutoTestFixture']]
    __tablename__ = 'AutoTestFixture'

    id = db.Column('id', db.Integer, primary_key=True)

    def get_id(self) -> int:
        return self.id

    auto_test_id = db.Column(
        'auto_test_id',
        db.Integer,
        db.ForeignKey('AutoTest.id', ondelete='CASCADE'),
        nullable=False,
    )

    def delete_fixture(self) -> None:
        """Delete the this fixture.

        This function deletes the fixture from the database and after the
        request the saved file is also deleted.
        """
        db.session.delete(self)
        psef.helpers.callback_after_this_request(self.delete_from_disk)

    @hybrid_property
    def is_directory(self) -> bool:  # pylint: disable=no-self-use
        """An AutoTest fixture is never a directory, as we only allow file
            uploads.
        """
        return False

    hidden = db.Column('hidden', db.Boolean, nullable=False, default=True)

    auto_test = db.relationship(
        lambda: psef.models.AutoTest,
        foreign_keys=auto_test_id,
        back_populates='fixtures',
        lazy='joined',
        innerjoin=True,
    )

    def __to_json__(self) -> t.Mapping[str, object]:
        return {
            **super().__to_json__(),
            'hidden': self.hidden,
        }

    def copy(self) -> 'AutoTestFixture':
        """Copy this AutoTest fixture.

        :returns: The copied AutoTest fixture.

        .. note::

            The connected file is only copied after this request has finished,
            so there is a very small period of time where this fixture is
            committed to the database, but where it does not have an underlying
            file yet.
        """
        path, filename = psef.files.random_file_path()
        old_path = self.get_diskname()
        helpers.callback_after_this_request(
            lambda: shutil.copy(old_path, path)
        )

        return AutoTestFixture(
            hidden=self.hidden,
            name=self.name,
            filename=filename,
        )


class AutoTestOutputFile(Base, NestedFileMixin[uuid.UUID], TimestampMixin):
    """This class represents an output file from an AutoTest run.

    The output files are connected to both a
    :class:`.psef.models.AutoTestResult` and a
    :class:`.psef.models.AutoTestSuite`.
    """
    if t.TYPE_CHECKING:  # pragma: no cover
        query: t.ClassVar[_MyQuery['AutoTestOutputFile']]

    id = db.Column('id', UUIDType, primary_key=True, default=uuid.uuid4)

    def get_id(self) -> T:
        return self.id

    is_directory = db.Column('is_directory', db.Boolean, nullable=False)
    parent_id: ColumnProxy[t.Optional[uuid.UUID]] = db.Column(
        'parent_id', UUIDType, db.ForeignKey('auto_test_output_file.id')
    )

    auto_test_result_id = db.Column(
        'auto_test_result_id',
        db.Integer,
        db.ForeignKey('AutoTestResult.id'),
        nullable=False,
    )

    result = db.relationship(
        lambda: psef.models.AutoTestResult,
        foreign_keys=auto_test_result_id,
        innerjoin=True,
        backref=db.backref('files', lazy='dynamic', cascade='all,delete')
    )

    auto_test_suite_id = db.Column(
        'auto_test_suite_id',
        db.Integer,
        db.ForeignKey('AutoTestSuite.id'),
        nullable=False
    )

    suite = db.relationship(
        lambda: psef.models.AutoTestSuite,
        foreign_keys=auto_test_suite_id,
        innerjoin=True,
    )

    # This variable is generated from the backref from the parent
    children: '_MyQuery["AutoTestOutputFile"]'

    parent = db.relationship(
        lambda: psef.models.AutoTestOutputFile,
        remote_side=[id],
        backref=db.backref('children', lazy='dynamic')
    )

    def list_contents(self) -> 'psef.files.FileTree[uuid.UUID]':
        """List the basic file info and the info of its children.
        """
        cache: t.Mapping[t.Optional[uuid.UUID], t.
                         List[AutoTestOutputFile]] = defaultdict(list)

        for f in AutoTestOutputFile.query.filter_by(
            auto_test_result_id=self.auto_test_result_id,
            auto_test_suite_id=self.auto_test_suite_id
        ).order_by(AutoTestOutputFile.name):
            cache[f.parent_id].append(f)

        return self._inner_list_contents(cache)


@event.listens_for(AutoTestOutputFile, 'after_delete')
def _receive_after_delete(
    _: object, __: object, target: AutoTestOutputFile
) -> None:
    """Listen for the 'after_delete' event"""
    helpers.callback_after_this_request(target.delete_from_disk)<|MERGE_RESOLUTION|>--- conflicted
+++ resolved
@@ -28,16 +28,7 @@
 from ..exceptions import APICodes, APIException
 from ..permissions import CoursePermission
 
-<<<<<<< HEAD
 logger = structlog.get_logger()
-
-if t.TYPE_CHECKING and getattr(t, 'SPHINX', False):  # pragma: no cover
-    # pylint: disable=unused-import
-    from . import auto_test as auto_test_models
-    from . import work as work_models
-
-=======
->>>>>>> 19363588
 T = t.TypeVar('T')
 
 
@@ -90,7 +81,7 @@
         if self.is_directory:
             raise APIException(
                 'Cannot display this file as it is a directory.',
-                f'The selected file with id {self.id} is a directory.',
+                f'The selected file with id {self.get_id()} is a directory.',
                 APICodes.OBJECT_WRONG_TYPE, 400
             )
 
@@ -104,7 +95,7 @@
             )
             raise APIException(
                 f'This file is a symlink to `{os.readlink(filename)}`.',
-                'The file {} is a symlink'.format(self.id),
+                f'The file {self.get_id()} is a symlink',
                 APICodes.INVALID_STATE, 410
             )
         return open(filename, 'rb')
