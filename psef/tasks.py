"""
This module defines all celery tasks. It is very important that you DO NOT
change the way parameters are used or the parameters provided in existing tasks
as there may tasks left in the old queue. Instead create a new task and change
the mapping of the variables at the bottom of this file.

SPDX-License-Identifier: AGPL-3.0-only
"""
from __future__ import annotations

import os
import json
import uuid
import shutil
import typing as t
import datetime
import tempfile
import itertools
from operator import itemgetter

import structlog
from flask import Flask
from celery import signals, current_task
from requests import RequestException
from sqlalchemy.orm import contains_eager
from mypy_extensions import NamedArg, DefaultNamedArg
from celery.schedules import crontab
from typing_extensions import Literal

import psef as p
import cg_celery
import cg_logger
from cg_dt_utils import DatetimeWithTimezone
from cg_sqlalchemy_helpers.types import DbColumn

logger = structlog.get_logger()

celery = cg_celery.CGCelery('psef', signals)  # pylint: disable=invalid-name


def init_app(app: Flask) -> None:
    """Setup the tasks for psef.
    """
    celery.init_flask_app(app)

    if app.config['CELERY_CONFIG'].get('broker_url') is None:
        logger.error('Celery broker not set', report_to_sentry=True)
        return
    else:  # pragma: no cover
        # We cannot really test that we setup these periodic tasks yet.
        logger.info('Setting up periodic tasks')
        celery.add_periodic_task(
            crontab(minute='*/15'),
            _run_autotest_batch_runs_1.si(),
        )
        # These times are in UTC
        celery.add_periodic_task(
            crontab(minute='0', hour='10'),
            _send_daily_notifications.si(),
        )
        celery.add_periodic_task(
            crontab(minute='0', hour='18', day_of_month='5'),
            _send_weekly_notifications.si(),
        )


@celery.task
def _lint_instances_1(
    linter_name: str,
    cfg: str,
    linter_instance_ids: t.Sequence[str],
) -> None:
    p.linters.LinterRunner(
        p.linters.get_linter_by_name(linter_name),
        cfg,
    ).run(linter_instance_ids)


# This task acks late and retries on exceptions. For the exact meaning of these
# variables see the celery documentation. But basically ``acks_late`` means
# that a task will only be removed from the queue AFTER it has finished
# processing, if the worker dies during processing it will simply restart. The
# ``max_retry`` parameter means that if the worker throws an exception during
# processing the task will also be retried, with a maximum of 10. The
# ``reject_on_worker_lost`` means that if a worker suddenly dies while
# processing the task (if the machine fails, or if the main process is killed
# with the ``KILL`` signal) the task will also be retried.
@celery.task(acks_late=True, max_retries=10, reject_on_worker_lost=True)  # pylint: disable=unexpected-keyword-arg,no-value-for-parameter
def _passback_grades_1(
    submission_ids: t.Sequence[int],
    *,
    assignment_id: int = None,
    initial: bool = False
) -> None:
    if not submission_ids:  # pragma: no cover
        return

    assignment = p.models.Assignment.query.filter_by(
        id=assignment_id
    ).with_for_update().one_or_none()
    if assignment is None:  # pragma: no cover
        subs = p.models.Work.query.filter(
            t.cast(p.models.DbColumn[int], p.models.Work.id).in_(
                submission_ids,
            ),
            ~p.models.Work.deleted,
        ).order_by(
            p.models.Work.user_id,
            t.cast(DbColumn[object], p.models.Work.created_at).desc()
        ).all()
    else:
        subs = assignment.get_all_latest_submissions().filter(
            t.cast(DbColumn[int], p.models.Work.id).in_(submission_ids)
        ).all()

    found_ids = [s.id for s in subs]
    logger.info(
        'Passback grades',
        gotten_submissions=submission_ids,
        found_submissions=found_ids,
        all_found=len(subs) == len(submission_ids),
        difference=list(set(submission_ids) ^ set(found_ids))
    )

    for sub in subs:
        sub.passback_grade(initial=initial)

    p.models.db.session.commit()


@celery.task
def _delete_submission_1(work_id: int, assignment_id: int) -> None:
    assignment = p.models.Assignment.query.filter_by(
        id=assignment_id
    ).with_for_update().one_or_none()
    if assignment is None:
        logger.info('Could not find assignment', assignment_id=assignment_id)
        return
    if assignment.course.lti_provider is None:
        logger.info(
            'Not an LTI submission, ignoring', assignment_id=assignment_id
        )
        return

    # TODO: This has a bug: if a user has a group submission, that is already
    # deleted, and now his/her latest personal submission is deleted, this
    # personal submission is not found, as we think the deleted group
    # submission (which we ignore) is the latest submission.
    # TODO: Another possible bug is that if a user has two submissions, and the
    # latest is already deleted, and now we delete the new latest this is also
    # not registered as the latest submission.
    # In other words: this code works for common cases, but is hopelessly
    # broken for all other cases :(
    sub = assignment.get_all_latest_submissions(include_deleted=True).filter(
        p.models.Work.id == work_id
    ).one_or_none()

    if sub is None:
        logger.info('Could not find submission', work_id=work_id)
        return
    logger.info('Deleting grade for submission', work_id=sub.id)
    assignment.course.lti_provider.delete_grade_for_submission(sub)


@celery.task
def _send_reminder_mails_1(assignment_id: int) -> None:
    assig = p.models.Assignment.query.get(assignment_id)

    if assig is None or None in {assig.done_type, assig.reminder_email_time}:
        return

    finished = set(g.user_id for g in assig.finished_graders)

    to_mail: t.Iterable[int]

    if assig.done_type == p.models.AssignmentDoneType.assigned_only:
        to_mail = assig.get_assigned_grader_ids()
    elif assig.done_type == p.models.AssignmentDoneType.all_graders:
        to_mail = map(itemgetter(1), assig.get_all_graders(sort=False))

    with p.mail.mail.connect() as conn:
        for user_id in to_mail:
            user = p.models.User.query.get(user_id)
            if user is None or user.id in finished:
                continue

            try:
                p.mail.send_grade_reminder_email(
                    assig,
                    user,
                    conn,
                )
            # pylint: disable=broad-except
            except Exception:  # pragma: no cover
                # This happens if mail sending fails or if the user has no
                # e-mail address.
                # TODO: make this exception more specific
                logger.warning(
                    'Could not send email',
                    receiving_user_id=user_id,
                    exc_info=True,
                    report_to_sentry=True,
                )


@celery.task
def _send_done_mail_1(assignment_id: int) -> None:
    assig = p.models.Assignment.query.get(assignment_id)

    if assig is not None and assig.done_email is not None:
        p.mail.send_whopie_done_email(assig)


@celery.task
def _send_grader_status_mail_1(
    assignment_id: int,
    user_id: int,
) -> None:
    assig = p.models.Assignment.query.get(assignment_id)
    user = p.models.User.query.get(user_id)

    if assig and user:
        p.mail.send_grader_status_changed_mail(assig, user)


@celery.task
def _run_plagiarism_control_1(  # pylint: disable=too-many-branches,too-many-statements
    plagiarism_run_id: int,
    main_assignment_id: int,
    old_assignment_ids: t.List[int],
    call_args: t.List[str],
    base_code_dir: t.Optional[str],
    csv_location: str,
) -> None:
    def at_end() -> None:
        if base_code_dir:
            shutil.rmtree(base_code_dir)

    def set_state(state: p.models.PlagiarismState) -> None:
        assert plagiarism_run
        plagiarism_run.state = state
        p.models.db.session.commit()

    with p.helpers.defer(
        at_end,
    ), tempfile.TemporaryDirectory(
    ) as result_dir, tempfile.TemporaryDirectory(
    ) as tempdir, tempfile.TemporaryDirectory() as archive_dir:
        plagiarism_run = p.models.PlagiarismRun.query.get(plagiarism_run_id)
        if plagiarism_run is None:  # pragma: no cover
            logger.info(
                'Plagiarism run was already deleted',
                plagiarism_run_id=plagiarism_run_id,
            )
            return
        set_state(p.models.PlagiarismState.started)

        supports_progress = plagiarism_run.plagiarism_cls.supports_progress()
        progress_prefix = str(uuid.uuid4())

        archival_arg_present = '{ archive_dir }' in call_args
        if '{ restored_dir }' in call_args:
            call_args[call_args.index('{ restored_dir }')] = tempdir
        if '{ result_dir }' in call_args:
            call_args[call_args.index('{ result_dir }')] = result_dir
        if archival_arg_present:
            call_args[call_args.index('{ archive_dir }')] = archive_dir
        if base_code_dir:
            call_args[call_args.index('{ base_code_dir }')] = base_code_dir
        if supports_progress:
            call_args[call_args.index('{ progress_prefix }')] = progress_prefix

        file_lookup_tree: t.Dict[int, p.files.FileTree[int]] = {}
        submission_lookup: t.Dict[str, int] = {}
        old_subs: t.Set[int] = set()

        assig_ids = [main_assignment_id, *old_assignment_ids]
        assigs = p.helpers.get_in_or_error(
            p.models.Assignment,
            t.cast(p.models.DbColumn[int], p.models.Assignment.id),
            assig_ids,
        )

        chained: t.List[t.List[p.models.Work]] = []
        for assig in assigs:
            chained.append(assig.get_all_latest_submissions().all())
            if assig.id == main_assignment_id:
                plagiarism_run.submissions_total = len(chained[-1])
                p.models.db.session.commit()

        for sub in itertools.chain.from_iterable(chained):
            main_assig = sub.assignment_id == main_assignment_id

            dir_name = (
                f'{sub.user.name} || {sub.assignment_id}'
                f'-{sub.id}-{sub.user_id}'
            )
            submission_lookup[dir_name] = sub.id
            parent = p.files.safe_join(tempdir, dir_name)

            if not main_assig:
                old_subs.add(sub.id)
                if archival_arg_present:
                    parent = os.path.join(archive_dir, dir_name)

            os.mkdir(parent)
            part_tree = p.files.restore_directory_structure(sub, parent)
            file_lookup_tree[sub.id] = p.files.FileTree(
                name=dir_name,
                id=-1,
                entries=[part_tree],
            )

        if supports_progress:
            set_state(p.models.PlagiarismState.parsing)
        else:  # pragma: no cover
            # We don't have any providers not supporting progress
            set_state(p.models.PlagiarismState.running)

        def got_output(line: str) -> bool:
            if not supports_progress:  # pragma: no cover
                return False

            assert plagiarism_run is not None
            new_val = plagiarism_run.plagiarism_cls.get_progress_from_line(
                progress_prefix, line
            )
            if new_val is not None:
                cur, tot = new_val
                if (
                    cur == tot and
                    plagiarism_run.state == p.models.PlagiarismState.parsing
                ):
                    set_state(p.models.PlagiarismState.comparing)
                    plagiarism_run.submissions_done = 0
                else:
                    val = cur + (plagiarism_run.submissions_total or 0) - tot
                    plagiarism_run.submissions_done = val
                p.models.db.session.commit()
                return True
            return False

        try:
            ok, stdout = p.helpers.call_external(
                call_args, got_output, nice_level=10
            )
        # pylint: disable=broad-except
        except Exception:  # pragma: no cover
            set_state(p.models.PlagiarismState.crashed)
            raise
        logger.info(
            'Plagiarism call finished',
            finished_successfully=ok,
            captured_stdout=stdout
        )

        set_state(p.models.PlagiarismState.finalizing)

        plagiarism_run.log = stdout
        if ok:
            csv_file = os.path.join(result_dir, csv_location)
            csv_file = plagiarism_run.plagiarism_cls.transform_csv(csv_file)

            for case in p.plagiarism.process_output_csv(
                submission_lookup, old_subs, file_lookup_tree, csv_file
            ):
                plagiarism_run.cases.append(case)
            set_state(p.models.PlagiarismState.done)
        else:
            set_state(p.models.PlagiarismState.crashed)
        p.models.db.session.commit()


@celery.task
def _run_autotest_batch_runs_1() -> None:
    now = DatetimeWithTimezone.utcnow()
    # Limit the amount of runs, this way we never accidentally overload the
    # server by doing a large amount of batch run.
    max_runs = p.app.config['AUTO_TEST_MAX_CONCURRENT_BATCH_RUNS']

    runs = p.models.AutoTestRun.query.join(
        p.models.AutoTestRun.auto_test
    ).join(p.models.Assignment).filter(
        t.cast(DbColumn[bool], p.models.AutoTestRun.batch_run_done).is_(False),
        p.models.Assignment.deadline < now,
    ).options(contains_eager(p.models.AutoTestRun.auto_test)).order_by(
        p.models.Assignment.deadline
    ).with_for_update().limit(max_runs).all()

    logger.info('Running batch run', run_ids=[r.id for r in runs])

    for run in runs:
        run.do_batch_run()

    p.models.db.session.commit()


@celery.task(
    autoretry_for=(RequestException, ),
    retry_backoff=True,
    retry_kwargs={'max_retries': 15}
)
def _notify_broker_of_new_job_1(
    run_id: t.Union[int, p.models.AutoTestRun],
    wanted_runners: t.Optional[int] = 1
) -> None:
    if isinstance(run_id, int):
        run = p.models.AutoTestRun.query.filter_by(
            id=run_id
        ).with_for_update().one_or_none()
        if run is None:
            logger.warning('Trying to start run that does not exist')
            return
    else:
        run = run_id

    if wanted_runners is None:
        wanted_runners = run.get_amount_needed_runners()

    with p.helpers.BrokerSession() as ses:
        req = ses.put(
            '/api/v1/jobs/',
            json={
                'job_id': run.get_job_id(),
                'wanted_runners': wanted_runners,
                'metadata': run.get_broker_metadata(),
            },
        )
        req.raise_for_status()
        try:
            run.runners_requested = req.json().get(
                'wanted_runners', max(wanted_runners, 1)
            )
        except json.decoder.JSONDecodeError:
            run.runners_requested = max(wanted_runners, 1)
        p.models.db.session.commit()


@celery.task(
    autoretry_for=(RequestException, ),
    retry_backoff=True,
    retry_kwargs={'max_retries': 15}
)
def _notify_broker_kill_single_runner_1(
    run_id: int, runner_hex_id: str
) -> None:
    run = p.models.AutoTestRun.query.filter_by(
        id=run_id
    ).with_for_update().one_or_none()

    runner_id = uuid.UUID(hex=runner_hex_id)
    runner = p.models.AutoTestRunner.query.with_for_update().get(runner_id)

    if run is None:
        logger.warning('Run could not be found')
        return
    elif runner is None:
        logger.warning('Runner could not be found')
        return

    with p.helpers.BrokerSession() as ses:
        ses.delete(
            f'/api/v1/jobs/{runner.job_id}/runners/',
            json={
                'ipaddr': runner.ipaddr,
            }
        ).raise_for_status()
        run.runners_requested -= 1
        p.models.db.session.commit()


@celery.task(
    autoretry_for=(RequestException, ),
    retry_backoff=True,
    retry_kwargs={'max_retries': 15}
)
def _notify_broker_end_of_job_1(
    job_id: str, ignore_non_existing: bool = False
) -> None:
    ignore = str(ignore_non_existing).lower()
    with p.helpers.BrokerSession() as ses:
        ses.delete(f'/api/v1/jobs/{job_id}?ignore_non_existing={ignore}'
                   ).raise_for_status()


@celery.task
def _check_heartbeat_stop_test_runner_1(auto_test_runner_id: str) -> None:
    runner_id = uuid.UUID(hex=auto_test_runner_id)

    runner = p.models.AutoTestRunner.query.get(runner_id)
    if runner is None:
        logger.info('Runner not found', runner=runner)
        return
    elif runner.run is None:
        logger.info('Runner already reset', runner=runner)
        return

    interval = p.app.config['AUTO_TEST_HEARTBEAT_INTERVAL']
    max_missed = p.app.config['AUTO_TEST_HEARTBEAT_MAX_MISSED']
    max_interval = datetime.timedelta(seconds=interval * max_missed)
    needed_time = DatetimeWithTimezone.utcnow() - max_interval
    expired = runner.last_heartbeat < needed_time

    logger.info(
        'Checking heartbeat',
        last_heartbeat=runner.last_heartbeat.isoformat(),
        deadline=needed_time.isoformat(),
        max_internval=max_interval.total_seconds(),
        expired=expired,
    )

    # In this case the heartbeat received was recently, so we schedule this
    # task again.
    if not expired:
        check_heartbeat_auto_test_run(
            (runner.id.hex, ), eta=runner.last_heartbeat + max_interval
        )
        return

    run = p.models.AutoTestRun.query.filter_by(id=runner.run_id
                                               ).with_for_update().one()
    run.stop_runners([runner])
    p.models.db.session.commit()


@celery.task(
    autoretry_for=(RequestException, ),
    retry_backoff=True,
    retry_kwargs={'max_retries': 15}
)
<<<<<<< HEAD
def _adjust_amount_runners_1(
    auto_test_run_id: int, *, always_update_latest_results: bool = False
) -> None:
=======
def _adjust_amount_runners_1(auto_test_run_id: int) -> None:
>>>>>>> b6763e2c
    run = p.models.AutoTestRun.query.filter_by(
        id=auto_test_run_id
    ).with_for_update().one_or_none()

    if run is None:
        logger.warning('Run to adjust not found')
        return

    requested_amount = run.runners_requested
    needed_amount = run.get_amount_needed_runners()

    should_notify_broker = False

    with cg_logger.bound_to_logger(
        requested_amount=requested_amount, needed_amount=needed_amount
    ):
        if needed_amount == requested_amount:
            logger.info('No new runners needed')
        elif needed_amount == 0 and run.runners_requested < 2:
            # If we have requested more than 2 runners we should decrease this,
            # so do send this request to the broker.
            logger.info("We don't need any runners")
        elif needed_amount > requested_amount:
            logger.info('We need more runners')
            should_notify_broker = True
        else:
            logger.info('We have requested too many runners')
            should_notify_broker = True

        if should_notify_broker:
            _notify_broker_of_new_job_1(run, needed_amount)
        elif always_update_latest_results:
            _update_latest_results_in_broker_1(run.id)


@celery.task
def _kill_runners_and_adjust_1(
    run_id: int, runners_to_kill_hex_ids: t.List[str]
) -> None:
    for runner_hex_id in runners_to_kill_hex_ids:
        _notify_broker_kill_single_runner_1(run_id, runner_hex_id)
    _adjust_amount_runners_1(run_id)


@celery.task(
    autoretry_for=(RequestException, ),
    retry_backoff=True,
    retry_kwargs={'max_retries': 15}
)
def _update_latest_results_in_broker_1(auto_test_run_id: int) -> None:
    m = p.models  # pylint: disable=invalid-name

    run = m.AutoTestRun.query.get(auto_test_run_id)
    if run is None:
        logger.info('Run not found', run_id=auto_test_run_id)
        return

    with p.helpers.BrokerSession() as ses:
        ses.put(
            '/api/v1/jobs/',
            json={
                'job_id': run.get_job_id(),
                'metadata': {
                    'results': run.get_broker_result_metadata(),
                },
                'error_on_create': True,
            },
        ).raise_for_status()


@celery.task
def _clone_commit_as_submission_1(
    unix_timestamp: float,
    clone_data_as_dict: t.Dict[str, t.Any],
) -> None:
    """Clone a repository and create a submission from its files.

    .. warning::

        This function **does not** check if the user has permission to create a
        submission, so this should be done by the caller.

    :param unix_timestamp: The date the submission should be created at. The
        rationale for passing this is that a user might have permission to
        create a submission at this time, but not at the time of the commit (or
        vica versa). And as commit times cannot be trusted this should be
        given explicitly.
    :param clone_data_as_dict: A :class:`p.models.GitCloneData` as a
        dictionary, including private data.
    :returns: Nothing.
    """
    clone_data = p.models.GitCloneData(**clone_data_as_dict)

    webhook = p.models.WebhookBase.query.get(clone_data.webhook_id)
    if webhook is None:
        logger.warning('Could not find webhook')
        return

    assignment = p.models.Assignment.query.filter_by(id=webhook.assignment_id
                                                     ).with_for_update().one()

    created_at = DatetimeWithTimezone.utcfromtimestamp(unix_timestamp)

    with webhook.written_private_key() as fname, tempfile.TemporaryDirectory(
    ) as tmpdir:
        ssh_username = webhook.ssh_username
        assert ssh_username is not None
        program = p.helpers.format_list(
            p.current_app.config['GIT_CLONE_PROGRAM'],
            clone_url=clone_data.clone_url,
            commit=clone_data.commit,
            out_dir=tmpdir,
            ssh_key=fname,
            ssh_username=ssh_username,
            git_branch=clone_data.branch,
        )

        success, output = p.helpers.call_external(program)
        logger.info(
            'Called external clone program',
            successful=success,
            command_output=output
        )
        if not success:
            return

        p.archive.Archive.replace_symlinks(tmpdir)
        tree = p.extract_tree.ExtractFileTree(
            values=p.files.rename_directory_structure(
                tmpdir, p.app.max_file_size
            ).values,
            name=clone_data.repository_name.replace('/', ' - '),
            parent=None
        )
        logger.info('Creating submission')
        work = p.models.Work.create_from_tree(
            assignment, webhook.user, tree, created_at=created_at
        )
        work.origin = p.models.WorkOrigin[clone_data.type]
        work.extra_info = clone_data.get_extra_info()
        p.models.db.session.commit()


@celery.task
def _delete_file_at_time_1(
    filename: str, in_mirror_dir: bool, deletion_time: str
) -> None:
    if current_task.maybe_delay_task(
        DatetimeWithTimezone.fromisoformat(deletion_time)
    ):
        return

    if in_mirror_dir:
        root = p.app.config['MIRROR_UPLOAD_DIR']
    else:  # pragma: no cover
        # The case outside of the mirror_upload_dir is not yet used
        root = p.app.config['UPLOAD_DIR']

    filename = p.files.safe_join(root, filename)
    if os.path.isfile(filename):
        # There is a race condition here (file is removed in this small space),
        # but we don't care as it is removed in that case
        try:
            os.unlink(filename)
        except FileNotFoundError:  # pragma: no cover
            pass


@celery.task
def _add_1(first: int, second: int) -> int:  # pragma: no cover
    """This function is used for testing if celery works. What it actually does
    is completely irrelevant.
    """
    return first + second


@celery.task
def _send_direct_notification_emails_1(
    notification_ids: t.List[int],
) -> None:
    notifications = p.models.db.session.query(p.models.Notification).filter(
        p.models.Notification.id.in_(notification_ids),
        p.models.Notification.email_sent_at.is_(None),
    ).with_for_update().all()

    should_send = p.models.NotificationsSetting.get_should_send_for_users(
        [n.receiver_id for n in notifications]
    )

    for notification in notifications:
        with cg_logger.bound_to_logger(notification=notification):
            if not should_send(
                notification, p.models.EmailNotificationTypes.direct
            ):
                logger.info('Should not send notification')
                continue

            now = DatetimeWithTimezone.utcnow()
            try:
                p.mail.send_direct_notification_email(notification)
            # pylint: disable=broad-except
            except Exception:  # pragma: no cover
                # This happens if mail sending fails or if the user has no
                # e-mail address.
                # TODO: make this exception more specific
                logger.warning(
                    'Could not send notification email',
                    receiving_user_id=notification.receiver_id,
                    exc_info=True,
                    report_to_sentry=True,
                )
            else:
                notification.email_sent_at = now

    p.models.db.session.commit()


def _send_delayed_notification_emails(
    digest_type: Literal[p.models.EmailNotificationTypes.daily, p.models.
                         EmailNotificationTypes.weekly]
) -> None:
    now = DatetimeWithTimezone.utcnow()
    if digest_type == p.models.EmailNotificationTypes.daily:
        max_age = now - datetime.timedelta(days=1, hours=2)
    else:
        assert digest_type == p.models.EmailNotificationTypes.weekly
        max_age = now - datetime.timedelta(days=7, hours=2)

    notifications = p.models.db.session.query(p.models.Notification).filter(
        p.models.Notification.email_sent_at.is_(None),
        p.models.Notification.created_at > max_age,
    ).order_by(p.models.Notification.receiver_id).with_for_update().all()

    should_send = p.models.NotificationsSetting.get_should_send_for_users(
        list(set(n.receiver_id for n in notifications))
    )

    notifications_to_send = []

    now = DatetimeWithTimezone.utcnow()
    for notification in notifications:
        with cg_logger.bound_to_logger(
            notification=notification.__structlog__()
        ):
            if not should_send(notification, digest_type):
                logger.info('Should not send notification')
                continue
            logger.info('Should send notification')
            notification.email_sent_at = now
            notifications_to_send.append(notification)
    p.models.db.session.commit()

    for user, user_notifications in itertools.groupby(
        notifications_to_send, lambda n: n.receiver
    ):
        try:
            p.mail.send_digest_notification_email(
                list(user_notifications), digest_type
            )
        # pylint: disable=broad-except
        except Exception:  # pragma: no cover
            logger.warning(
                'Could not send digest email',
                receiving_user_id=user.id,
                exc_info=True,
                report_to_sentry=True,
            )


@celery.task
def _send_daily_notifications() -> None:
    _send_delayed_notification_emails(p.models.EmailNotificationTypes.daily)


@celery.task
def _send_weekly_notifications() -> None:
    _send_delayed_notification_emails(p.models.EmailNotificationTypes.weekly)


@celery.task
def _send_email_as_user_1(
    receiver_ids: t.List[int], subject: str, body: str,
    task_result_hex_id: str, sender_id: int
) -> None:
    task_result_id = uuid.UUID(hex=task_result_hex_id)
    task_result = p.models.TaskResult.query.with_for_update(
    ).get(task_result_id)

    if task_result is None:
        logger.error('Could not find task result')
        return
    if task_result.state != p.models.TaskResultState.not_started:
        logger.error('Task already started or done', task_result=task_result)
        return

    def __task() -> None:
        receivers = p.helpers.get_in_or_error(
            p.models.User,
            p.models.User.id,
            receiver_ids,
            same_order_as_given=True,
        )
        sender = p.models.User.query.get(sender_id)
        if sender is None:  # pragma: no cover
            raise Exception('Wanted sender was not found')

        failed_receivers = []

        with p.mail.mail.connect() as mailer:
            for receiver in receivers:
                with cg_logger.bound_to_logger(receiver=receiver):
                    try:
                        p.mail.send_student_mail(
                            mailer,
                            sender=sender,
                            receiver=receiver,
                            subject=subject,
                            text_body=body
                        )
                    except:  # pylint: disable=bare-except
                        logger.info(
                            'Failed emailing to student',
                            exc_info=True,
                            report_to_sentry=True,
                        )
                        failed_receivers.append(receiver)

        if failed_receivers:
            raise p.exceptions.APIException(
                'Failed to email {every} user'.format(
                    every='every'
                    if len(receivers) != len(failed_receivers) else 'any'
                ),
                'Failed to mail some users',
                p.exceptions.APICodes.MAILING_FAILED,
                400,
                all_users=receivers,
                failed_users=failed_receivers,
            )

    task_result.as_task(__task)
    p.models.db.session.commit()


passback_grades = _passback_grades_1.delay  # pylint: disable=invalid-name
lint_instances = _lint_instances_1.delay  # pylint: disable=invalid-name
add = _add_1.delay  # pylint: disable=invalid-name
send_done_mail = _send_done_mail_1.delay  # pylint: disable=invalid-name
send_grader_status_mail = _send_grader_status_mail_1.delay  # pylint: disable=invalid-name
run_plagiarism_control = _run_plagiarism_control_1.delay  # pylint: disable=invalid-name
notify_broker_of_new_job = _notify_broker_of_new_job_1.delay  # pylint: disable=invalid-name
notify_broker_end_of_job = _notify_broker_end_of_job_1.delay  # pylint: disable=invalid-name
notify_broker_kill_single_runner = _notify_broker_kill_single_runner_1.delay  # pylint: disable=invalid-name
adjust_amount_runners = _adjust_amount_runners_1.delay  # pylint: disable=invalid-name
kill_runners_and_adjust = _kill_runners_and_adjust_1.delay  # pylint: disable=invalid-name
delete_submission = _delete_submission_1.delay  # pylint: disable=invalid-name
update_latest_results_in_broker = _update_latest_results_in_broker_1.delay  # pylint: disable=invalid-name
clone_commit_as_submission = _clone_commit_as_submission_1.delay  # pylint: disable=invalid-name
delete_file_at_time = _delete_file_at_time_1.delay  # pylint: disable=invalid-name
send_direct_notification_emails = _send_direct_notification_emails_1.delay  # pylint: disable=invalid-name
send_email_as_user = _send_email_as_user_1.delay  # pylint: disable=invalid-name

send_reminder_mails: t.Callable[
    [t.Tuple[int],
     NamedArg(t.Optional[DatetimeWithTimezone], 'eta')], t.
    Any] = _send_reminder_mails_1.apply_async  # pylint: disable=invalid-name

check_heartbeat_auto_test_run: t.Callable[
    [t.Tuple[str],
     DefaultNamedArg(t.Optional[DatetimeWithTimezone], 'eta')], t.
    Any] = _check_heartbeat_stop_test_runner_1.apply_async  # pylint: disable=invalid-name<|MERGE_RESOLUTION|>--- conflicted
+++ resolved
@@ -528,13 +528,9 @@
     retry_backoff=True,
     retry_kwargs={'max_retries': 15}
 )
-<<<<<<< HEAD
 def _adjust_amount_runners_1(
     auto_test_run_id: int, *, always_update_latest_results: bool = False
 ) -> None:
-=======
-def _adjust_amount_runners_1(auto_test_run_id: int) -> None:
->>>>>>> b6763e2c
     run = p.models.AutoTestRun.query.filter_by(
         id=auto_test_run_id
     ).with_for_update().one_or_none()
