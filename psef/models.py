"""
This module defines all the objects in the database in their relation.
"""

import os
import enum
import json
import uuid
import datetime
from concurrent import futures

from flask_login import UserMixin
from sqlalchemy_utils import PasswordType
from sqlalchemy.sql.expression import or_, and_, func, null, false
from sqlalchemy.orm.collections import attribute_mapped_collection

import psef.auth as auth
from psef import db, app, login_manager
from psef.helpers import get_request_start_time

permissions = db.Table('roles-permissions',
                       db.Column('permission_id', db.Integer,
                                 db.ForeignKey(
                                     'Permission.id', ondelete='CASCADE')),
                       db.Column('role_id', db.Integer,
                                 db.ForeignKey('Role.id', ondelete='CASCADE')))

course_permissions = db.Table('course_roles-permissions',
                              db.Column('permission_id', db.Integer,
                                        db.ForeignKey(
                                            'Permission.id',
                                            ondelete='CASCADE')),
                              db.Column('course_role_id', db.Integer,
                                        db.ForeignKey(
                                            'Course_Role.id',
                                            ondelete='CASCADE')))

user_course = db.Table('users-courses',
                       db.Column('course_id', db.Integer,
                                 db.ForeignKey(
                                     'Course_Role.id', ondelete='CASCADE')),
                       db.Column('user_id', db.Integer,
                                 db.ForeignKey('User.id', ondelete='CASCADE')))

work_rubric_item = db.Table(
    'work_rubric_item',
    db.Column('work_id', db.Integer,
              db.ForeignKey('Work.id', ondelete='CASCADE')),
    db.Column('rubricitem_id', db.Integer,
              db.ForeignKey('RubricItem.id', ondelete='CASCADE')))


class LTIProvider(db.Model):
    """
    This class defines the handshake with an LTI provider.
    """
    __tablename__ = 'LTIProvider'
    id = db.Column('id', db.Integer, primary_key=True)
    key = db.Column('key', db.Unicode)

    @property
    def secret(self):
        return app.config['LTI_CONSUMER_KEY_SECRETS'][self.key]


class AssignmentResult(db.Model):
    """
    The class creates the link between an user and an assignment in the
    database and the external users LIS sourcedid.
    """
    __tablename__ = 'AssignmentResult'
    sourcedid = db.Column('sourcedid', db.Unicode)
    user_id = db.Column('User_id', db.Integer,
                        db.ForeignKey('User.id', ondelete='CASCADE'))
    assignment_id = db.Column('Assignment_id', db.Integer,
                              db.ForeignKey(
                                  'Assignment.id', ondelete='CASCADE'))

    __table_args__ = (db.PrimaryKeyConstraint(assignment_id, user_id), )


class Permission(db.Model):
    """
    This class defines permissions by names that are checked in certain APIs.

    A permission can be a global- or a course- permission. Global permissions
    describe the ability to do something general, e.g. create a course or the
    usage of snippets. These permissions are connected to a :class: Role which
    is hold be a :class: User. Similarly course permissions are bound to a
    :class: CourseRole. These roles are assigned to users only in the context
    of a single course. Thus a user can hold different permissions in different
    courses.
    """
    __tablename__ = 'Permission'
    id = db.Column('id', db.Integer, primary_key=True)
    name = db.Column('name', db.Unicode, unique=True, index=True)
    default_value = db.Column('default_value', db.Boolean, default=False)
    course_permission = db.Column('course_permission', db.Boolean, index=True)


class CourseRole(db.Model):
    """
    A course role is used to describe the abilities of a :class: User in a
    :class: Course.
    """
    __tablename__ = 'Course_Role'
    id = db.Column('id', db.Integer, primary_key=True)
    name = db.Column('name', db.Unicode)
    course_id = db.Column('Course_id', db.Integer, db.ForeignKey('Course.id'))
    _permissions = db.relationship(
        'Permission',
        collection_class=attribute_mapped_collection('name'),
        secondary=course_permissions)

    course = db.relationship('Course', foreign_keys=course_id, backref="roles")

    def __to_json__(self):
        return {
            'name': self.name,
            'course': self.course,
            'id': self.id,
        }

    def set_permission(self, perm, should_have):
        """Set the given permission to the given value.

        :param bool should_have: If this role should have this permission
        :param Permission perm: The permission this role should (not) have.
        :rtype None:
        """
        try:
            if perm.default_value:
                if should_have:
                    self._permissions.pop(perm.name)
                else:
                    self._permissions[perm.name] = perm
            else:
                if should_have:
                    self._permissions[perm.name] = perm
                else:
                    self._permissions.pop(perm.name)
        except KeyError:
            pass

    def has_permission(self, permission):
        """
        Check whether this course role has the specified permission

        :param permission: The permission or permission name
        :type permission: Permission or str

        :returns: True if the course role has the permission
        :rtype: bool

        :raises KeyEror: if the permission parameter is a string and no
            permission with this name exists
        """
        if isinstance(permission, Permission):
            permission_name = permission.name
        else:
            permission_name = permission

        if permission_name in self._permissions:
            perm = self._permissions[permission_name]
            return perm.course_permission and not perm.default_value
        else:
            if not isinstance(permission, Permission):
                permission = Permission.query.filter_by(
                    name=permission).first()

            if permission is None:
                raise KeyError('The permission "{}" does not exist'.format(
                    permission_name))
            else:
                return (permission.default_value and
                        permission.course_permission)

    def get_all_permissions(self):
        """
        Get all course permissions for this course role.

        :returns: A name boolean mapping where the name is the name of the
                  permission and the value indicates if this user has this
                  permission.
        :rtype: dict[str, bool]
        """
        perms = Permission.query.filter_by(course_permission=True).all()
        result = {}
        for perm in perms:
            if perm.name in self._permissions:
                result[perm.name] = not perm.default_value
            else:
                result[perm.name] = perm.default_value
        return result

    @staticmethod
    def get_default_course_roles():
        """
        Get all default course roles as specified in the config and their
        permissions.

        :returns: A name dict mapping where the name is the name of the course
            role and the dict is name boolean mapping as returned by
            :meth:get_all_permissions
        :rtype: dict[str, dict[str, bool]]
        """
        res = {}
        for name, c in app.config['DEFAULT_COURSE_ROLES'].items():
            perms = Permission.query.filter_by(course_permission=True).all()
            r_perms = {}
            perms_set = set(c['permissions'])
            for perm in perms:
                if ((perm.default_value and perm.name not in perms_set) or
                    (not perm.default_value and perm.name in perms_set)):
                    r_perms[perm.name] = perm

            res[name] = r_perms
        return res


class Role(db.Model):
    """
    A role defines the set of global permissions of a :class: User.
    """
    __tablename__ = 'Role'
    id = db.Column('id', db.Integer, primary_key=True)
    name = db.Column('name', db.Unicode, unique=True)
    _permissions = db.relationship(
        'Permission',
        collection_class=attribute_mapped_collection('name'),
        secondary=permissions,
        backref=db.backref('roles', lazy='dynamic'))

    def has_permission(self, permission):
        """
        Check whether this role has the specified permission

        :param permission:
        :type permission: Permission or str

        :returns: Whether the role has the permission or not
        :rtype: bool

        :raises KeyEror: if the permission parameter is a string and no
            permission with this name exists
        """
        if permission in self._permissions:
            perm = self._permissions[permission]
            return (not perm.default_value) and (not perm.course_permission)
        else:
            permission = Permission.query.filter_by(name=permission).first()
            if permission is None:
                raise KeyError(
                    'The permission "{}" does not exist'.format(permission))
            else:
                return (permission.default_value and
                        not permission.course_permission)

    def get_all_permissions(self):
        """Get all course permissions for this role.

        :returns: A name boolean mapping where the name is the name of the
                  permission and the value indicates if this user has this
                  permission.
        :rtype: dict[str, bool]
        """
        perms = Permission.query.filter_by(course_permission=False).all()
        result = {}
        for perm in perms:
            if perm.name in self._permissions:
                result[perm.name] = not perm.default_value
            else:
                result[perm.name] = perm.default_value
        return result


class User(db.Model, UserMixin):
    """
    This class describes a user of the system.
    """
    __tablename__ = "User"
    id = db.Column('id', db.Integer, primary_key=True)

    # All stuff for LTI
    lti_user_id = db.Column(db.Unicode, unique=True)

    name = db.Column('name', db.Unicode)
    active = db.Column('active', db.Boolean, default=True)
    role_id = db.Column('Role_id', db.Integer, db.ForeignKey('Role.id'))
    courses = db.relationship(
        'CourseRole',
        collection_class=attribute_mapped_collection('course_id'),
        secondary=user_course,
        backref=db.backref('users', lazy='dynamic'))
    email = db.Column('email', db.Unicode(collation='NOCASE'), unique=True)
    password = db.Column(
        'password',
        PasswordType(schemes=[
            'pbkdf2_sha512',
        ], deprecated=[]),
        nullable=True)

    assignment_results = db.relationship(
        'AssignmentResult',
        collection_class=attribute_mapped_collection('assignment_id'),
        backref=db.backref('user', lazy='select'))

    role = db.relationship('Role', foreign_keys=role_id)

    def has_permission(self, permission, course_id=None):
        """
        Check whether this user has the specified global or course permission.
        To check a course permission the course_id has to be set.

        :param permission: The permission or permission name
        :type permission: Permission or str
        :param course_id: The course or course id
        :type course_id: None or int or Course

        :returns: Whether the role has the permission or not
        :rtype: bool

        :raises KeyEror: if the permission parameter is a string and no
            permission with this name exists
        """
        if not self.active:
            return False
        if course_id is None:
            return self.role.has_permission(permission)
        else:
            if isinstance(course_id, Course):
                course_id = course_id.id
            return (course_id in self.courses and
                    self.courses[course_id].has_permission(permission))

    def get_permission_in_courses(self, permission):
        """
        Check for a specific course permission in all courses the user is
        enrolled in.

        :param permission: The permission or its name
        :type permission: Permission or str
        :returns: An int bool mapping where the int is the course id and the
            the bool whether the user has the permission in the course with
            thid id
        :rtype: dict[int, bool]
        """
        if not isinstance(permission, Permission):
            permission = Permission.query.filter_by(name=permission).first()
        assert permission.course_permission

        course_roles = db.session.query(user_course.c.course_id).join(
            User, User.id == user_course.c.user_id).filter(
                User.id == self.id).subquery('course_roles')

        crp = db.session.query(course_permissions.c.course_role_id).join(
            Permission,
            course_permissions.c.permission_id == Permission.id).filter(
                Permission.id == permission.id).subquery('crp')

        res = db.session.query(course_roles.c.course_id).join(
            crp, course_roles.c.course_id == crp.c.course_role_id).all()

        return {
            course_role.course_id:
            (course_role.id, ) in res != permission.default_value
            for course_role in self.courses.values()
        }

    @property
    def can_see_hidden(self):
        return self.has_course_permission_once('can_see_hidden_assignments')

    def __to_json__(self):
        return {
            "id": self.id,
            "name": self.name,
            "email": self.email,
            "hidden": self.can_see_hidden,
        }

    def has_course_permission_once(self, permission):
        """
        Check whether this user has the specified course permission in at least
        one enrolled course.

        :param permission: The permission or permission name
        :type permission: Permission or str

        :returns: True if the user has the permission once
        :rtype: bool
        """

        if not isinstance(permission, Permission):
            permission = Permission.query.filter_by(name=permission).first()
        assert permission.course_permission

        course_roles = db.session.query(user_course.c.course_id).join(
            User, User.id == user_course.c.user_id).filter(
                User.id == self.id).subquery('course_roles')
        crp = db.session.query(course_permissions.c.course_role_id).join(
            Permission,
            course_permissions.c.permission_id == Permission.id).filter(
                Permission.id == permission.id).subquery('crp')
        res = db.session.query(course_roles.c.course_id).join(
            crp, course_roles.c.course_id == crp.c.course_role_id)
        link = db.session.query(res.exists()).scalar()

        return (not link) if permission.default_value else link

    def get_all_permissions(self, course_id=None):
        """
        Get all global permissions of this user or all course permissions of
        the user in a specific course.

        :param permission: The permission or permission name
        :type permission: Permission or str
        :param course_id: The course or course id
        :type course_id: None or Course or int

        :returns: A name boolean mapping where the name is the name of the
            permission and the value indicates if this user has this
            permission.
        :rtype: dict[str, bool]
        """
        if isinstance(course_id, Course):
            course_id = course_id.id

        if course_id is None:
            return self.role.get_all_permissions()
        elif course_id in self.courses:
            return self.courses[course_id].get_all_permissions()
        else:
            return {
                perm.name: False
                for perm in Permission.query.filter_by(course_permission=True)
                .all()
            }

    @property
    def is_active(self):
        return self.active

    @staticmethod
    @login_manager.user_loader
    def load_user(user_id):
        return User.query.get(int(user_id))

    @staticmethod
    def validate_username(username):
        """
        Check the validity of the username.

        :param username: The username to check
        :type username: str
        :returns: An error message if the name is invalid, else an empty string
        :rtype: str
        """
        min_len = 3
        if len(username) < min_len:
            return ('use at least {} chars'.format(min_len))
        else:
            return ('')

    @staticmethod
    def validate_password(password):
        """
        Check the validity of the password.

        :param password: The password to check
        :type password: str
        :returns: An error message if the password is invalid, else an empty
            string
        :rtype: str
        """
        min_len = 3
        if len(password) < min_len:
            return ('use at least {} chars'.format(min_len))
        else:
            return ('')


class Course(db.Model):
    """
    This class describes a course.

    A course can hold a collection of :class: Assignment objects.
    """
    __tablename__ = "Course"
    id = db.Column('id', db.Integer, primary_key=True)
    name = db.Column('name', db.Unicode)

    # All stuff for LTI
    lti_course_id = db.Column(db.Unicode, unique=True)

    lti_provider_id = db.Column(db.Integer, db.ForeignKey('LTIProvider.id'))
    lti_provider = db.relationship("LTIProvider")

    assignments = db.relationship(
        "Assignment", back_populates="course", cascade='all,delete')

    def __init__(self, name=None, lti_course_id=None, lti_provider=None):
        self.name = name
        self.lti_course_id = lti_course_id
        self.lti_provider = lti_provider
        for name, perms in CourseRole.get_default_course_roles().items():
            CourseRole(name=name, course=self, _permissions=perms)

    def __to_json__(self):
        return {
            'id': self.id,
            'name': self.name,
        }

    def ensure_default_roles(self):
        """Ensures that the default roles for this course exist.

        All changes to the object are not committed to the database.

        :rtype: None
        """
        for name, perms in CourseRole.get_default_course_roles().items():
            if not db.session.query(
                    CourseRole.query.filter_by(name=name, course_id=self.id)
                    .exists()).scalar():
                CourseRole(name=name, course=self, _permissions=perms)


class Work(db.Model):
    """
    This object describes a single work or submission of a :class: User for an
    :class: Assignment.
    """
    __tablename__ = "Work"
    id = db.Column('id', db.Integer, primary_key=True)
    assignment_id = db.Column('Assignment_id', db.Integer,
                              db.ForeignKey('Assignment.id'))
    user_id = db.Column('User_id', db.Integer,
                        db.ForeignKey('User.id', ondelete='CASCADE'))
    edit = db.Column('edit', db.Integer)
    _grade = db.Column('grade', db.Float, default=None)
    comment = db.Column('comment', db.Unicode, default=None)
    created_at = db.Column(db.DateTime, default=datetime.datetime.utcnow)
    assigned_to = db.Column('assigned_to', db.Integer,
                            db.ForeignKey('User.id'))
    selected_items = db.relationship('RubricItem', secondary=work_rubric_item)

    assignment = db.relationship('Assignment', foreign_keys=assignment_id)
    user = db.relationship('User', single_parent=True, foreign_keys=user_id)
    assignee = db.relationship('User', foreign_keys=assigned_to)

    @property
    def is_graded(self):
        raise NotImplementedError()

    @property
    def grade(self):
        if self._grade is None:
            if not self.selected_items:
                return None
            selected = sum(item.points for item in self.selected_items)
            return (selected / self.assignment.max_rubric_points) * 10
        return self._grade

    @property
    def selected_rubric_points(self):
        return sum(item.points for item in self.selected_items)

    def passback_grade(self):
        """
        Initiates a passback of the grade to the LTI consumer.

        :returns: Nothing
        :rtype: None
        """
        from psef.lti import LTI
        if self.assignment.lti_outcome_service_url is not None:
            lti_provider = self.assignment.course.lti_provider
            return LTI.passback_grade(
                lti_provider.key,
                lti_provider.secret,
                self.grade / 10,
                self.assignment.lti_outcome_service_url,
                self.assignment.assignment_results[self.user_id].sourcedid,
                url=('{}/'
                     'courses/{}/assignments/{}/submissions/{}?lti=true'
                     ).format(app.config['EXTERNAL_URL'],
                              self.assignment.course_id, self.assignment_id,
                              self.id))

    def select_rubric_item(self, item):
        """ Selects the given rubric item.

        .. note:: This also passes back the grade to LTI if this is necessary.

        .. note:: This also sets the actual grade field to `None`.

        :param RubricItem item: The item to add.
        :rtype: None
        """
        self.selected_items.append(item)
        self._grade = None
        if self.assignment.should_passback:
            self.passback_grade()

    @grade.setter
    def grade(self, new_grade):
<<<<<<< HEAD
        """Set the grade to the new grade

        .. note:: This also passes back the grade to LTI if this is necessary.

        :param Number new_grade: The new grade to set.
=======
        """
        Sets the grade of the user.

        If the assignment is an LTI assignment and the assignment is done,
        the grade is passbacked to the LTI consumer.

        :param new_grade: A number between 0 and 10
        :type new_grade: float

        :returns: Nothing
>>>>>>> 3cb9ec05
        :rtype: None
        """
        self._grade = new_grade
        if self.assignment.should_passback:
            self.passback_grade()

    def __to_json__(self):
        """
        Returns the JSON serializable representation of this work.

        The representation is based on the permissions of the logged in user.
        Namely the assignee and feedback attributes are only included if the
        current user can see them.

        :returns: A dict containing JSON serializable representations of the
            attributes of this work.
        :rtype: dict
        """
        item = {
            'id': self.id,
            'user': self.user,
            'edit': self.edit,
            'created_at': self.created_at.isoformat(),
        }

        try:
            auth.ensure_permission('can_see_assignee',
                                   self.assignment.course_id)
            item['assignee'] = self.assignee
        except auth.PermissionException:
            item['assignee'] = False

        try:
            auth.ensure_can_see_grade(self)
            item['grade'] = self.grade
            item['comment'] = self.comment
        except auth.PermissionException:
            item['grade'] = False
            item['comment'] = False
        return item

    def add_file_tree(self, session, tree):
        """Add the given tree to the given db.

        .. warning::
        The db session is not commited!

        :param session: The db session
        :type session: Session
        :param tree: The file tree as described by
                     :py:func:`psef.files.rename_directory_structure`
        :type tree: dict
        :returns: Nothing
        :rtype: None
        """
        assert isinstance(tree, dict)
        return self._add_file_tree(session, tree, None)

    def _add_file_tree(self, session, tree, top):
        """
        Add the given tree to the session with top as parent.

        :param session: The db session
        :type session: Session
        :param tree: The file tree as described by
                     :py:func:`psef.files.rename_directory_structure`
        :type tree: dict
        :param top: The parent file
        :type top: None or File
        :returns: Nothing
        :rtype: None
        """
        def ensure_list(item):
            return item if isinstance(item, list) else [item]

        for new_top, children in tree.items():
            new_top = File(
                work=self,
                is_directory=True,
                name=new_top,
                extension=None,
                parent=top)
            session.add(new_top)
            for child in ensure_list(children):
                if isinstance(child, dict):
                    self._add_file_tree(session, child, new_top)
                    continue
                child, filename = child
                name, ext = os.path.splitext(child)
                ext = ext[1:]
                session.add(
                    File(
                        work=self,
                        extension=ext,
                        name=name,
                        filename=filename,
                        is_directory=False,
                        parent=new_top))

    def remove_selected_rubric_item(self, row_id):
        """Deselect selected rubric item on row.

        Deselects the selected rubric item on the given row with _row_id_  (if
        there are any selected).

        :param int row_id: The id of the RubricRow from which to deselect
                           rubric items
        :rtype: None
        """
        rubricitem = db.session.query(RubricItem).join(
            work_rubric_item,
            RubricItem.id == work_rubric_item.c.rubricitem_id).filter(
                work_rubric_item.c.work_id == self.id,
                RubricItem.rubricrow_id == row_id).first()
        if rubricitem is not None:
            self.selected_items.remove(rubricitem)


class File(db.Model):
    """
    This object describes a file or directory that stored is stored on the
    server.

    Files are always connected to :class: Work objects. A directory file does
    not physically exist but is stored only in the database to preserve the
    submitted work structure. Each submission should have a single top level
    file. Each other file in a submission should be directly or indirectly
    connected to this file via the parent attribute.
    """
    __tablename__ = "File"
    id = db.Column('id', db.Integer, primary_key=True)
    work_id = db.Column('Work_id', db.Integer, db.ForeignKey('Work.id'))
    extension = db.Column('extension', db.Unicode)
    name = db.Column('name', db.Unicode)
    filename = db.Column('path', db.Unicode)
    is_directory = db.Column('is_directory', db.Boolean)
    parent_id = db.Column(db.Integer, db.ForeignKey('File.id'))
    parent = db.relationship(
        'File', remote_side=[id], backref=db.backref('children'))

    work = db.relationship('Work', foreign_keys=work_id)

    __table_args__ = (
        db.CheckConstraint(or_(is_directory == false(), extension == null())),
    )

    def get_filename(self):
        """
        Get the real filename of the file.

        :returns: The filename of the file
        :rtype: str
        """
        if self.extension is not None and self.extension != "":
            return "{}.{}".format(self.name, self.extension)
        else:
            return self.name

    def list_contents(self):
        """
        List the basic file info and the info of its children.

        If the file is a directory it will return a tree like this:
        ```
        {
            'name': 'dir_1',
            'id': 1,
            'entries': [
                {
                    'name': 'file_1',
                    'id': 2
                },
                {
                    'name': 'file_2',
                    'id': 3
                },
                {
                    'name': 'dir_2',
                    'id': 4,
                    'entries': []
                }
            ]
        }
        ```
        Otherwise it will formated like one of the file children of the above
        tree.

        :returns: A tree like above
        :rtype: dict
        """
        if not self.is_directory:
            return {"name": self.get_filename(), "id": self.id}
        else:
            return {
                "name": self.get_filename(),
                "id": self.id,
                "entries": [child.list_contents() for child in self.children]
            }

    def __to_json__(self):
        return {
            'name': self.name,
            'extension': self.extension,
        }


class LinterComment(db.Model):
    """
    Describes a comment created by a :class: LinterInstance.

    Like a :class: Comment it is attached to a specific line in a :class: File.
    """
    __tablename__ = "LinterComment"
    file_id = db.Column(
        'File_id', db.Integer, db.ForeignKey('File.id'), index=True)
    linter_id = db.Column(db.Unicode, db.ForeignKey('LinterInstance.id'))

    line = db.Column('line', db.Integer)
    linter_code = db.Column('linter_code', db.Unicode)
    comment = db.Column('comment', db.Unicode)
    __table_args__ = (db.PrimaryKeyConstraint(file_id, line, linter_id), )

    linter = db.relationship("LinterInstance", back_populates="comments")
    file = db.relationship('File', foreign_keys=file_id)

    def __to_json__(self):
        return {
            'code': self.linter_code,
            'line': self.line,
            'msg': self.comment,
        }


class Comment(db.Model):
    """
    Describes a comment placed in a :class: File by a :class: User with the
    ability to grade.

    A comment is always linked to a specific line in a file.
    """
    __tablename__ = "Comment"
    file_id = db.Column('File_id', db.Integer, db.ForeignKey('File.id'))
    user_id = db.Column('User_id', db.Integer, db.ForeignKey('User.id'))
    line = db.Column('line', db.Integer)
    comment = db.Column('comment', db.Unicode)
    __table_args__ = (db.PrimaryKeyConstraint(file_id, line), )

    file = db.relationship('File', foreign_keys=file_id)
    user = db.relationship('User', foreign_keys=user_id)

    def __to_json__(self):
        return {
            'line': self.line,
            'msg': self.comment,
        }


@enum.unique
class LinterState(enum.IntEnum):
    """
    Describes in what state a :class: LinterInstance is.
    """
    running = 1
    done = 2
    crashed = 3


class AssignmentLinter(db.Model):
    """
    The class is used when a linter is used on a :class: Assignment.

    Every :class: Work that is tested is attached by a :class: LinterInstance.

    The name identifies which linter in :py:psef.linters: is used.
    """
    __tablename__ = 'AssignmentLinter'
    id = db.Column('id', db.Unicode, nullable=False, primary_key=True)
    name = db.Column('name', db.Unicode)
    tests = db.relationship(
        "LinterInstance",
        back_populates="tester",
        cascade='all,delete',
        order_by='LinterInstance.work_id')
    assignment_id = db.Column('Assignment_id', db.Integer,
                              db.ForeignKey('Assignment.id'))

    assignment = db.relationship('Assignment', foreign_keys=assignment_id)

    def __to_json__(self):
        """
        Returns the JSON serializable representation of this class.

        This representation also returns a count of the :class: LinterState of
        the attached :class: LinterInstance objects.

        :returns: A dict containing JSON serializable representations of the
            attributes and the test state counts of this LinterAssignment.
        :rtype: dict
        """
        working = 0
        crashed = 0
        done = 0

        for test in self.tests:
            if test.state == LinterState.running:
                working += 1
            elif test.state == LinterState.crashed:
                crashed += 1
            else:
                done += 1

        return {
            'done': done,
            'working': working,
            'crashed': crashed,
            'id': self.id,
            'name': self.name,
        }

    @classmethod
    def create_tester(cls, assignment_id, name):
        """
        Create a new instance of this class for a given :class: Assignment with
        a given :class: linters.Linter.

        :param assignment_id: The id of the assignment
        :type assignment_id: int
        :param name: Name of the linter
        :type name: str
        :returns: The created AssignmentLinter
        :rtype: AssignmentLinter
        """
        id = str(uuid.uuid4())
        while db.session.query(
                AssignmentLinter.query.filter(cls.id == id).exists()).scalar():
            id = str(uuid.uuid4())
        self = cls(id=id, assignment_id=assignment_id, name=name)
        self.tests = []
        for work in Assignment.query.get(
                assignment_id).get_all_latest_submissions():
            self.tests.append(LinterInstance(work, self))
        return self


class LinterInstance(db.Model):
    """
    Describes the connection between a :class: AssignmentLinter and a :class:
    Work.
    """
    __tablename__ = 'LinterInstance'
    id = db.Column('id', db.Unicode, nullable=False, primary_key=True)
    state = db.Column(
        'state',
        db.Enum(LinterState),
        default=LinterState.running,
        nullable=False)
    work_id = db.Column('Work_id', db.Integer, db.ForeignKey('Work.id'))
    tester_id = db.Column(db.Unicode, db.ForeignKey('AssignmentLinter.id'))

    tester = db.relationship("AssignmentLinter", back_populates="tests")
    work = db.relationship('Work', foreign_keys=work_id)

    comments = db.relationship(
        "LinterComment", back_populates="linter", cascade='all,delete')

    def __init__(self, work, tester):
        id = str(uuid.uuid4())
        while db.session.query(
                LinterInstance.query.filter(LinterInstance.id == id)
                .exists()).scalar():
            id = str(uuid.uuid4())
        self.id = id
        self.work = work
        self.tester = tester

    def to_dict(self):
        return {
            'name': self.work.user.name,
            'state': LinterState(self.state).name,
        }


@enum.unique
class _AssignmentStateEnum(enum.IntEnum):
    """
    Describes in what state an :class: Assignment is.
    """
    hidden = 0
    open = 1
    done = 2


class Assignment(db.Model):
    """
    This class describes a :class: Course specific assignment.
    """
    __tablename__ = "Assignment"
    id = db.Column('id', db.Integer, primary_key=True)
    name = db.Column('name', db.Unicode)
    state = db.Column(
        'state',
        db.Enum(_AssignmentStateEnum),
        default=_AssignmentStateEnum.hidden,
        nullable=False)
    description = db.Column('description', db.Unicode, default='')
    course_id = db.Column('Course_id', db.Integer, db.ForeignKey('Course.id'))
    created_at = db.Column(db.DateTime, default=datetime.datetime.utcnow)
    deadline = db.Column('deadline', db.DateTime)

    # All stuff for LTI
    lti_assignment_id = db.Column(db.Unicode, unique=True)
    lti_outcome_service_url = db.Column(db.Unicode)

    assignment_results = db.relationship(
        'AssignmentResult',
        collection_class=attribute_mapped_collection('user_id'),
        backref=db.backref('assignment', lazy='select'))

    course = db.relationship(
        'Course', foreign_keys=course_id, back_populates='assignments')

    rubric_rows = db.relationship(
        'RubricRow', backref=db.backref('assignment'))

    def _submit_grades(self):
        with futures.ThreadPoolExecutor() as pool:
            for sub in self.get_all_latest_submissions():
                pool.submit(sub.passback_grade)

    @property
    def max_rubric_points(self):
        return sum(
            max(item.points for item in row.items) for row in self.rubric_rows)

    @property
    def is_open(self):
        if (self.state == _AssignmentStateEnum.open and
                self.deadline >= get_request_start_time()):
            return True
        return False

    @property
    def is_hidden(self):
        return self.state == _AssignmentStateEnum.hidden

    @property
    def is_closed(self):
        return self.state == _AssignmentStateEnum.closed

    @property
    def is_done(self):
        return self.state == _AssignmentStateEnum.done

    @property
    def should_passback(self):
        return self.is_done

    @property
    def state_name(self):
        if self.state == _AssignmentStateEnum.open:
            return 'submitting' if self.is_open else 'grading'
        return _AssignmentStateEnum(self.state).name

    def __to_json__(self):
        return {
            'id': self.id,
            'state': self.state_name,
            'open': self.is_open,
            'description': self.description,
            'created_at': self.created_at.isoformat(),
            'deadline': self.deadline.isoformat(),
            'name': self.name,
            'is_lti': self.lti_outcome_service_url is not None,
            'course': self.course,
        }

    def set_state(self, state):
        """Update the current state.

        You can update the state to hidden, done or open. A assignment can not
        be updated to 'submitting' or 'grading' as this is an assignment with
        state of 'open' and, respectively, a deadline before or after the
        current time.

        :param str state: The new state, can be 'hidden', 'done' or 'open'
        :rtype: None
        """
        if state == 'open':
            self.state = _AssignmentStateEnum.open
        elif state == 'hidden':
            self.state = _AssignmentStateEnum.hidden
        elif state == 'done':
            self.state = _AssignmentStateEnum.done
            if self.lti_outcome_service_url is not None:
                self._submit_grades()
        else:
            raise TypeError()

    def get_all_latest_submissions(self):
        """
        Get a list of all the latest submitted :class: Work by each :class:
        User who has submitted at least one work for this assignment.

        :returns: The latest submissions
        :rtype: list of Work
        """
        sub = db.session.query(
            Work.user_id.label('user_id'),
            func.max(Work.created_at).label('max_date')).filter_by(
                assignment_id=self.id).group_by(Work.user_id).subquery('sub')
        return db.session.query(Work).join(
            sub,
            and_(sub.c.user_id == Work.user_id,
                 sub.c.max_date == Work.created_at)).filter(
                     Work.assignment_id == self.id).all()


class Snippet(db.Model):
    """
    Describes a :class: User specified mapping from a keyword to some string.
    """
    __tablename__ = 'Snippet'
    id = db.Column('id', db.Integer, primary_key=True)
    key = db.Column('key', db.Unicode, nullable=False)
    value = db.Column('value', db.Unicode, nullable=False)
    user_id = db.Column('User_id', db.Integer, db.ForeignKey('User.id'))

    user = db.relationship('User', foreign_keys=user_id)

    @classmethod
    def get_all_snippets(cls, user):
        return cls.query.filter_by(user_id=user.id).all()

    def __to_json__(self):
        return {'key': self.key, 'value': self.value, 'id': self.id}


class RubricRow(db.Model):
    """
    Describes a row of some rubric.

    This class forms the link between :class: Assignment and :class: RubricItem
    and holds information about the row.
    """
    __tablename__ = 'RubricRow'
    id = db.Column('id', db.Integer, primary_key=True)
    assignment_id = db.Column('Assignment_id', db.Integer,
                              db.ForeignKey('Assignment.id'))
    header = db.Column('header', db.Unicode)
    description = db.Column('description', db.Unicode, default='')
    items = db.relationship("RubricItem", backref="rubricrow")

    def __to_json__(self):
        return {
            'id': self.id,
            'header': self.header,
            'description': self.description,
            'items': self.items,
        }


class RubricItem(db.Model):
    """
    This class holds the information about a single option/item in a :class:
    RubricRow.
    """
    __tablename__ = 'RubricItem'
    id = db.Column('id', db.Integer, primary_key=True)
    rubricrow_id = db.Column('Rubricrow_id', db.Integer,
                             db.ForeignKey('RubricRow.id'))
    col = db.Column('col', db.Integer)
    description = db.Column('description', db.Unicode, default='')
    points = db.Column('points', db.Float)

    def __to_json__(self):
        return {
            'id': self.id,
            'col': self.col,
            'description': self.description,
            'points': self.points,
        }<|MERGE_RESOLUTION|>--- conflicted
+++ resolved
@@ -605,24 +605,14 @@
 
     @grade.setter
     def grade(self, new_grade):
-<<<<<<< HEAD
         """Set the grade to the new grade
 
         .. note:: This also passes back the grade to LTI if this is necessary.
 
         :param Number new_grade: The new grade to set.
-=======
-        """
-        Sets the grade of the user.
-
-        If the assignment is an LTI assignment and the assignment is done,
-        the grade is passbacked to the LTI consumer.
-
-        :param new_grade: A number between 0 and 10
         :type new_grade: float
 
         :returns: Nothing
->>>>>>> 3cb9ec05
         :rtype: None
         """
         self._grade = new_grade
