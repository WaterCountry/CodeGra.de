--- conflicted
+++ resolved
@@ -269,7 +269,6 @@
     submission.deleted = True
     db.session.flush()
 
-<<<<<<< HEAD
     WORK_DELETED.send(
         WorkDeletedData(
             deleted_work=submission,
@@ -281,38 +280,6 @@
             ),
         )
     )
-=======
-    if was_latest:
-        new_latest = assignment.get_all_latest_submissions().filter_by(
-            user_id=user.id
-        ).one_or_none()
-
-        if (
-            assignment.auto_test is not None and
-            assignment.auto_test.run is not None
-        ):
-            at_run_id = assignment.auto_test.run.id
-            helpers.callback_after_this_request(
-                lambda: psef.tasks.update_latest_results_in_broker(at_run_id)
-            )
-
-        if new_latest:
-            if assignment.should_passback:
-                new_latest_id = new_latest.id
-                helpers.callback_after_this_request(
-                    lambda: tasks.passback_grades(
-                        [new_latest_id],
-                        assignment_id=assignment.id,
-                    )
-                )
-            if assignment.auto_test:
-                # This function also sets `final_result` if needed
-                assignment.auto_test.reset_work(new_latest)
-        else:
-            helpers.callback_after_this_request(
-                lambda: tasks.delete_submission(submission_id, assignment.id)
-            )
->>>>>>> c030a3b3
 
     db.session.commit()
 
