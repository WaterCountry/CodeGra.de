--- conflicted
+++ resolved
@@ -74,10 +74,7 @@
             APICodes.MISSING_REQUIRED_PARAM, 400)
 
     user = current_user
-<<<<<<< HEAD
 
-=======
->>>>>>> f0339099
     if user.password != data['o_password']:
         raise APIException('Incorrect password.',
                            'The supplied old password was incorrect',
