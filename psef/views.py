#!/usr/bin/env python3
from psef import app
<<<<<<< HEAD
from flask import jsonify, request, abort
from flask_login import login_user, UserMixin


class User(UserMixin):

    def __init__(self, id):
        self.id = id


@app.route("/api/hello")
def say_hello():
    return jsonify({"msg": "Hello this is Flask."})


@app.route("/api/login", methods=["post"])
def login():
    data = request.get_json()

    # TODO: Some authentication here

    user = User(data["email"])

    # Login and validate the user.
    # user should be an instance of your `User` class
    login_user(user)

    next = request.args.get('next')

    return jsonify({"success": True})
=======
from flask import jsonify, request, make_response


@app.route("/api/v1/code/<id>")
def get_code(id):
    if id == "0":
        return jsonify({
            "lang": "python",
            "code": "def id0func0():\n\treturn 0\n\n\ndef id0func1():\n\t" +
                    "return 1",
            "feedback": {
                "0": "wtf",
            }
        })
    else:
        return jsonify({
            "lang": "c",
            "code": "void\nsome_func(void) {}\n\nvoid other_func(int x)" +
                    "{\n\treturn 2 * x;\n}",
            "feedback": {
                "1": "slechte naam voor functie",
                "3": "niet veel beter..."
            }
        })


@app.route("/api/v1/dir/<path>")
def get_dir_contents(path):
    return jsonify(dir_contents(path))


def dir_contents(path):
    return {
        "name": path,
        "entries": [
            {
                "name": "a",
                "entries": [
                    {"name": "a_1", "id": 0, },
                    {"name": "a_2", "id": 1, },
                    {
                        "name": "a_3",
                        "entries": [
                            {"name": "a_3_1", "id": 2},
                        ],
                    },
                ],
            },
            {"name": "b", "id": 3},
            {"name": "c", "id": 4},
            {"name": "d", "id": 5},
        ]
    }


@app.route("/api/v1/submission/<submission_id>")
def get_submission(submission_id):
    return jsonify({
        "title": "Assignment 1",
        "fileTree": dir_contents("abc"),
    })


@app.route("/api/v1/submission/<submission_id>/general-feedback",
           methods=['GET', 'PUT'])
def get_general_feedback(submission_id):
    if request.method == 'GET':
        if id == 0:
            return jsonify({
                "grade": 8.5,
                "feedback": "test feedback voor id nul"
            })
        else:
            return jsonify({
                "grade": 6.5,
                "feedback": "test feedback"
            })
    elif request.method == 'PUT':
        content = request.get_json()

        # Here you should connect to the database
        print(content)

        resp = make_response("grade and feedback submitted", 204)
        return resp
>>>>>>> 0961876e
<|MERGE_RESOLUTION|>--- conflicted
+++ resolved
@@ -1,38 +1,7 @@
 #!/usr/bin/env python3
 from psef import app
-<<<<<<< HEAD
-from flask import jsonify, request, abort
+from flask import jsonify, request, make_response, abort
 from flask_login import login_user, UserMixin
-
-
-class User(UserMixin):
-
-    def __init__(self, id):
-        self.id = id
-
-
-@app.route("/api/hello")
-def say_hello():
-    return jsonify({"msg": "Hello this is Flask."})
-
-
-@app.route("/api/login", methods=["post"])
-def login():
-    data = request.get_json()
-
-    # TODO: Some authentication here
-
-    user = User(data["email"])
-
-    # Login and validate the user.
-    # user should be an instance of your `User` class
-    login_user(user)
-
-    next = request.args.get('next')
-
-    return jsonify({"success": True})
-=======
-from flask import jsonify, request, make_response
 
 
 @app.route("/api/v1/code/<id>")
@@ -117,4 +86,24 @@
 
         resp = make_response("grade and feedback submitted", 204)
         return resp
->>>>>>> 0961876e
+
+class User(UserMixin):
+
+    def __init__(self, id):
+        self.id = id
+
+@app.route("/api/login", methods=["post"])
+def login():
+    data = request.get_json()
+
+    # TODO: Some authentication here
+
+    user = User(data["email"])
+
+    # Login and validate the user.
+    # user should be an instance of your `User` class
+    login_user(user)
+
+    next = request.args.get('next')
+
+    return jsonify({"success": True})