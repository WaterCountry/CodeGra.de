#!/usr/bin/env python3
from flask import jsonify, request
from flask_login import login_user, logout_user, current_user, login_required

from sqlalchemy_utils.functions import dependent_objects

import psef.auth as auth
import psef.files
import psef.models as models
from psef import db, app
from psef.errors import APICodes, APIException

@app.route("/api/v1/code/<int:file_id>")
def get_code(file_id):
    # Code not used yet:

    code = db.session.query(models.File).filter(  # NOQA: F841
        models.File.id == file_id).first()
    line_feedback = {}
    for comment in db.session.query(models.Comment).filter_by(
            file_id=file_id).all():
        line_feedback[str(comment.line)] = comment.comment

    # TODO: Return JSON following API
    return jsonify(
        lang="python",
        code="def id0func0():\n\treturn 0\n\n\n" +
        "def id0func1():\n\t return 1",
        feedback=line_feedback)


@app.route("/api/v1/code/<int:id>/comment/<int:line>", methods=['PUT'])
def put_comment(id, line):
    content = request.get_json()

    comment = db.session.query(models.Comment).filter(
        models.Comment.file_id == id, models.Comment.line == line).first()
    if not comment:
        # TODO: User id 0 for now, change later on
        db.session.add(
            models.Comment(
                file_id=id, user_id=0, line=line, comment=content['comment']))
    else:
        comment.comment = content['comment']

    db.session.commit()

    return ('', 204)

@app.route("/api/v1/code/<int:id>/comment/<int:line>", methods=['DELETE'])
def remove_comment(id, line):
    comment = db.session.query(models.Comment).filter(
        models.Comment.file_id == id, models.Comment.line == line).first()

    if comment:
        db.session.delete(comment)
        db.session.commit()
    else:
        raise APIException(
            'Feedback comment not found',
            'The comment on line {} was not found'.format(line),
            APICodes.OBJECT_ID_NOT_FOUND, 404)


@app.route("/api/v1/courses/<int:course_id>/assignments/<int:assignment_id>/"
           "works/<int:work_id>/dir", methods=['GET'])
def get_dir_contents(course_id, assignment_id, work_id):

    work = models.Work.query.get(work_id)
    if work is None:
        raise APIException(
            'File not found',
            'The work with code {} was not found'.format(work_id),
            APICodes.OBJECT_ID_NOT_FOUND, 404)
    if (work.assignment.course.id != course_id or
            work.assignment.id != assignment_id):
        raise APIException(
            'Incorrect URL',
            'The identifiers in the URL do no match those related to the work '
            'with code {}'.format(work_id),
            APICodes.INVALID_URL, 400)

    if (work.user.id != current_user.id):
        auth.ensure_permission('can_view_files', course_id)
    else:
        auth.ensure_permission('can_view_own_files', course_id)

    file_id = request.args.get('file_id')
    if file_id:
        file = models.File.query.get(file_id)
        if file is None:
            raise APIException(
                'File not found',
                'The file with code {} was not found'.format(file_id),
                APICodes.OBJECT_ID_NOT_FOUND, 404)
        if (file.work.id != work_id):
            raise APIException(
                'Incorrect URL',
                'The identifiers in the URL do no match those related to the '
                'file with code {}'.format(file.id),
                APICodes.INVALID_URL, 400)
    else:
        file = models.File.query.filter(models.File.work_id == work_id,
                                        models.File.parent_id == None).one()

    if not file.is_directory:
        raise APIException(
            'File is not a directory',
            'The file with code {} is not a directory'.format(file.id),
            APICodes.OBJECT_WRONG_TYPE, 400)

    dir_contents = jsonify(file.list_contents())

    return (dir_contents, 200)


@app.route("/api/v1/submission/<submission_id>")
def get_submission(submission_id):
    return jsonify({
        "title": "Assignment 1",
        "fileTree": sample_dir_contents("abc"),
    })


def sample_dir_contents(path):
    return {
        "name":
        path,
        "entries": [
            {
                "name":
                "a",
                "entries": [
                    {
                        "name": "a_1",
                        "id": 0,
                    },
                    {
                        "name": "a_2",
                        "id": 1,
                    },
                    {
                        "name": "a_3",
                        "entries": [
                            {
                                "name": "a_3_1",
                                "id": 2
                            },
                        ],
                    },
                ],
            },
            {
                "name": "b",
                "id": 3
            },
            {
                "name": "c",
                "id": 4
            },
            {
                "name": "d",
                "id": 5
            },
        ]
    }


@app.route("/api/v1/submission/<submission_id>")
def get_submission(submission_id):
    return jsonify({
        "title": "Assignment 1",
        "fileTree": dir_contents("abc"),
    })

<<<<<<< HEAD
=======

>>>>>>> cdea48a9
@app.route("/api/v1/submission/<int:submission_id>/general-feedback",
           methods=['GET'])
def get_general_feedback(submission_id):
    work = db.session.query(models.Work).get(submission_id)
<<<<<<< HEAD

    if work and work.is_graded:
        return jsonify({
            "grade": work.grade,
            "feedback": work.comment
        })
    else:
=======
    auth.ensure_permission('can_grade_work', work.assignment.course.id)

    if work and work.is_graded:
        return jsonify({
            "grade": work.grade,
            "feedback": work.comment
        })
    else:
        raise APIException(
            'Work submission not found',
            'The work with code {} was not found'.format(submission_id),
            APICodes.OBJECT_ID_NOT_FOUND, 404)


@app.route("/api/v1/submission/<int:submission_id>/general-feedback",
           methods=['PUT'])
def set_general_feedback(submission_id):
    work = db.session.query(models.Work).get(submission_id)
    content = request.get_json()

    if not work:
>>>>>>> cdea48a9
        raise APIException(
            'Work submission not found',
            'The work with code {} was not found'.format(submission_id),
            APICodes.OBJECT_ID_NOT_FOUND, 404)
<<<<<<< HEAD
=======

    auth.ensure_permission('can_grade_work', work.assignment.course.id)

    if 'grade' not in content or 'feedback' not in content:
        raise APIException(
            'Grade or feedback not provided',
            'Grade and or feedback fields missing in sent JSON',
            APICodes.MISSING_REQUIRED_PARAM, 400)

    if not isinstance(content['grade'], float):
        raise APIException(
            'Grade submitted not a number',
            'Grade for work with id {} not a number'.format(submission_id),
            APICodes.INVALID_PARAM, 400)

    work.grade = content['grade']
    work.comment = content['feedback']
    work.state = 'done'
    db.session.commit()
    return ('', 204)
>>>>>>> cdea48a9

@app.route("/api/v1/submission/<int:submission_id>/general-feedback",
           methods=['PUT'])
def set_general_feedback(submission_id):
    content = request.get_json()
    work = db.session.query(models.Work).get(submission_id)

    if work:
        print(content['feedback'])
        work.grade = content['grade']
        work.comment = content['feedback']
        work.graded = True
        db.session.commit()
        return ('', 204)
    else:
        raise APIException(
            'Work submission not found',
            'The work with code {} was not found'.format(submission_id),
            APICodes.OBJECT_ID_NOT_FOUND, 404)

@app.route("/api/v1/login", methods=["POST"])
def login():
    data = request.get_json()

    if 'email' not in data or 'password' not in data:
        raise APIException('Email and passwords are required fields',
                           'Email or password was missing from the request',
                           APICodes.MISSING_REQUIRED_PARAM, 400)

    user = db.session.query(models.User).filter_by(email=data['email']).first()

    # TODO: Use bcrypt password validation (as soon as we got that)
    # TODO: Return error whether user or password is wrong
    if user is None or user.password != data['password']:
        raise APIException('The supplied email or password is wrong.', (
            'The user with email {} does not exist ' +
            'or has a different password').format(data['email']),
            APICodes.LOGIN_FAILURE, 400)

    if not login_user(user, remember=True):
        raise APIException('User is not active', (
            'The user with id "{}" is not active any more').format(user.id),
            APICodes.INACTIVE_USER, 403)

    return me()


@app.route("/api/v1/login", methods=["GET"])
@login_required
def me():
    return jsonify({
        "id": current_user.id,
        "name": current_user.name,
        "email": current_user.email
    }), 200


@app.route("/api/v1/logout", methods=["POST"])
def logout():
    logout_user()
    return '', 204


@app.route("/api/v1/assignments/<int:assignment_id>/work", methods=['POST'])
def upload_work(assignment_id):
    """
    Saves the work on the server if the request is valid.

    For a request to be valid there needs to be:
        - at least one file starting with key 'file' in the request files
        - all files must be named
    """

    files = []

    if (request.content_length and
            request.content_length > app.config['MAX_UPLOAD_SIZE']):
        raise APIException('Uploaded files are too big.', (
            'Request is bigger than maximum ' +
            'upload size of {}.').format(app.config['MAX_UPLOAD_SIZE']),
            APICodes.REQUEST_TOO_LARGE, 400)

    if len(request.files) == 0:
        raise APIException("No file in HTTP request.",
                           "There was no file in the HTTP request.",
                           APICodes.MISSING_REQUIRED_PARAM, 400)

    for key, file in request.files.items():
        if not key.startswith('file'):
            raise APIException('The parameter name should start with "file".',
                               'Expected ^file.*$ got {}.'.format(key),
                               APICodes.INVALID_PARAM, 400)

        if file.filename == '':
            raise APIException('The filename should not be empty.',
                               'Got an empty filename for key {}'.format(key),
                               APICodes.INVALID_PARAM, 400)

        files.append(file)

    assignment = models.Assignment.query.get(assignment_id)
    if assignment is None:
        raise APIException(
            'Assignment not found',
            'The assignment with code {} was not found'.format(assignment_id),
            APICodes.OBJECT_ID_NOT_FOUND, 404)

    auth.ensure_permission('can_submit_own_work', assignment.course.id)

    work = models.Work(assignment_id=assignment_id, user_id=0)
    db.session.add(work)

    tree = psef.files.process_files(files)
    work.add_file_tree(db, tree)

    db.session.commit()

    return ('', 204)<|MERGE_RESOLUTION|>--- conflicted
+++ resolved
@@ -9,6 +9,7 @@
 import psef.models as models
 from psef import db, app
 from psef.errors import APICodes, APIException
+
 
 @app.route("/api/v1/code/<int:file_id>")
 def get_code(file_id):
@@ -173,15 +174,12 @@
         "fileTree": dir_contents("abc"),
     })
 
-<<<<<<< HEAD
-=======
-
->>>>>>> cdea48a9
+
 @app.route("/api/v1/submission/<int:submission_id>/general-feedback",
            methods=['GET'])
 def get_general_feedback(submission_id):
     work = db.session.query(models.Work).get(submission_id)
-<<<<<<< HEAD
+    auth.ensure_permission('can_grade_work', work.assignment.course.id)
 
     if work and work.is_graded:
         return jsonify({
@@ -189,15 +187,6 @@
             "feedback": work.comment
         })
     else:
-=======
-    auth.ensure_permission('can_grade_work', work.assignment.course.id)
-
-    if work and work.is_graded:
-        return jsonify({
-            "grade": work.grade,
-            "feedback": work.comment
-        })
-    else:
         raise APIException(
             'Work submission not found',
             'The work with code {} was not found'.format(submission_id),
@@ -211,13 +200,10 @@
     content = request.get_json()
 
     if not work:
->>>>>>> cdea48a9
         raise APIException(
             'Work submission not found',
             'The work with code {} was not found'.format(submission_id),
             APICodes.OBJECT_ID_NOT_FOUND, 404)
-<<<<<<< HEAD
-=======
 
     auth.ensure_permission('can_grade_work', work.assignment.course.id)
 
@@ -238,26 +224,7 @@
     work.state = 'done'
     db.session.commit()
     return ('', 204)
->>>>>>> cdea48a9
-
-@app.route("/api/v1/submission/<int:submission_id>/general-feedback",
-           methods=['PUT'])
-def set_general_feedback(submission_id):
-    content = request.get_json()
-    work = db.session.query(models.Work).get(submission_id)
-
-    if work:
-        print(content['feedback'])
-        work.grade = content['grade']
-        work.comment = content['feedback']
-        work.graded = True
-        db.session.commit()
-        return ('', 204)
-    else:
-        raise APIException(
-            'Work submission not found',
-            'The work with code {} was not found'.format(submission_id),
-            APICodes.OBJECT_ID_NOT_FOUND, 404)
+
 
 @app.route("/api/v1/login", methods=["POST"])
 def login():
