# SPDX-License-Identifier: AGPL-3.0-only
import os
import re
import sys
import copy
import json
import time
import uuid
import random
import signal
import string
import secrets
import datetime
import functools
import contextlib
import subprocess
import collections
import multiprocessing
import multiprocessing.managers
from urllib.error import URLError
from urllib.request import urlopen

import pytest
import flask_migrate
import sqlalchemy.orm as orm
import flask_jwt_extended as flask_jwt
from flask import _app_ctx_stack as ctx_stack
from werkzeug.local import LocalProxy

import psef
import manage
import helpers
import psef.auth as a
import psef.models as m
from helpers import create_error_template, create_user_with_perms
from lxc_stubs import lxc_stub
from cg_dt_utils import DatetimeWithTimezone
from psef.permissions import CoursePermission as CPerm

TESTDB = 'test_project.db'
TESTDB_PATH = "/tmp/psef/psef-{}-{}".format(TESTDB, random.random())
TEST_DATABASE_URI = 'sqlite:///' + TESTDB_PATH
LIVE_SERVER_PORT = random.randint(5001, 6001)

_DATABASE = None


def get_database_name(request):
    global _DATABASE

    if _DATABASE is None:
        _DATABASE = [request.config.getoption('--postgresql'), False]
        if _DATABASE[0] == 'GENERATE':
            _DATABASE = [
                ''.join(
                    x for x in secrets.token_hex(64)
                    if x in string.ascii_lowercase
                ),
                True,
            ]

    if not _DATABASE[0].startswith('postgresql:/'):
        _DATABASE[0] = 'postgresql:///' + _DATABASE[0]

    _DATABASE[0] = _DATABASE[0] + os.environ.get('PYTEST_XDIST_WORKER', '')

    return tuple(_DATABASE)


def pytest_addoption(parser):
    try:
        parser.addoption(
            "--postgresql",
            action="store",
            default=False,
            help="Run the test using postresql"
        )
    except ValueError:
        pass


@pytest.fixture(scope='session')
def make_app_settings(request):
    def inner(database=None):
        auto_test_password = uuid.uuid4().hex
        settings_override = {
            'TESTING': True,
            'DEBUG': True,
            'UPLOAD_DIR': f'/tmp/psef/uploads',
            'RATELIMIT_STRATEGY': 'moving-window',
            'RATELIMIT_HEADERS_ENABLED': True,
            'CELERY_CONFIG': {
                'BROKER_URL': 'redis:///', 'BACKEND_URL': 'redis:///'
            },
            'MIRROR_UPLOAD_DIR': f'/tmp/psef/mirror_uploads',
            'MAX_FILE_SIZE': 2 ** 20,  # 1mb
            'MAX_NORMAL_UPLOAD_SIZE': 4 * 2 ** 20,  # 4 mb
            'MAX_LARGE_UPLOAD_SIZE': 100 * 2 ** 20,  # 100mb
            'LTI_CONSUMER_KEY_SECRETS': {
                'my_lti': ('Canvas', ['12345678']),
                'canvas2': ('Canvas', ['123456789']),
                'unknown_lms': ('unknown', ['12345678']),
                'blackboard_lti': ('Blackboard', ['12345678']),
                'moodle_lti': ('Moodle', ['12345678']),
                'brightspace_lti': ('BrightSpace', ['12345678']),
            },
            'LTI_SECRET_KEY': 'hunter123',
            'SECRET_KEY': 'hunter321',
            'HEALTH_KEY': 'uuyahdsdsdiufhaiwueyrriu2h3',
            'CHECKSTYLE_PROGRAM': [
                "java",
                "-Dbasedir={files}",
                "-jar",
                os.path.join(
                    os.path.dirname(__file__), '..', 'checkstyle.jar'
                ),
                "-f",
                "xml",
                "-c",
                "{config}",
                "{files}",
            ],
            'PMD_PROGRAM': [
                os.path.join(
                    os.path.dirname(__file__), '..', './pmd/bin/run.sh'
                ),
                'pmd',
                '-dir',
                '{files}',
                '-failOnViolation',
                'false',
                '-format',
                'csv',
                '-shortnames',
                '-rulesets',
                '{config}',
            ],
            'MIN_PASSWORD_SCORE': 3,
            'AUTO_TEST_PASSWORD': auto_test_password,
            'AUTO_TEST_CF_EXTRA_AMOUNT': 2,
            'AUTO_TEST_RUNNER_INSTANCE_PASS': auto_test_password,
            'AUTO_TEST_DISABLE_ORIGIN_CHECK': True,
            'AUTO_TEST_MAX_TIME_COMMAND': 3,
            'ADMIN_USER': None,
<<<<<<< HEAD
=======
            'CELERY_CONFIG': {
                'CELERY_TASK_ALWAYS_EAGER': True,
                'CELERY_TASK_EAGER_PROPAGATES': True,
            },
>>>>>>> 60fe4073
        }
        if database is not None:
            settings_override['SQLALCHEMY_DATABASE_URI'] = database
        elif request.config.getoption('--postgresql'):
            pdb, _ = get_database_name(request)

            settings_override['SQLALCHEMY_DATABASE_URI'] = pdb
            settings_override['_USING_SQLITE'] = False
        else:
            settings_override['SQLALCHEMY_DATABASE_URI'] = TEST_DATABASE_URI
            settings_override['_USING_SQLITE'] = True

<<<<<<< HEAD
        settings_override['CELERY_CONFIG'] = {
            'CELERY_TASK_ALWAYS_EAGER': True,
            'CELERY_TASK_EAGER_PROPAGATES': True,
        }

        return settings_override

=======
        return settings_override

>>>>>>> 60fe4073
    yield inner


@pytest.fixture(scope='session')
def app(request, make_app_settings):
    """Session-wide test `Flask` application."""
    settings_override = make_app_settings()

    app = psef.create_app(
        settings_override, skip_celery=True, skip_perm_check=True
    )
    app.config['__S_FEATURES']['GROUPS'] = True
    app.config['FEATURES'][psef.features.Feature.GROUPS] = True

    app.config['__S_FEATURES']['AUTO_TEST'] = True
    app.config['FEATURES'][psef.features.Feature.AUTO_TEST] = True

    app.config['__S_FEATURES']['INCREMENTAL_RUBRIC_SUBMISSION'] = True
    app.config['FEATURES'][psef.features.Feature.INCREMENTAL_RUBRIC_SUBMISSION
                           ] = True

    app.config['__S_FEATURES']['COURSE_REGISTER'] = True
    app.config['FEATURES'][psef.features.Feature.COURSE_REGISTER] = True

    app.config['__S_FEATURES']['RENDER_HTML'] = True
    app.config['FEATURES'][psef.features.Feature.RENDER_HTML] = True

    psef.tasks.celery.conf.update({
        'task_always_eager': False,
        'task_eager_propagates': False,
    })

    # Establish an application context before running the tests.
    with app.app_context():

        class FlaskTestClientProxy(object):
            def __init__(self, app):
                self.app = app

            def __call__(self, environ, start_response):
                if (
                    _TOKENS and _TOKENS[-1] is not None and
                    'HTTP_AUTHORIZATION' not in environ
                ):
                    environ['HTTP_AUTHORIZATION'] = f'Bearer {_TOKENS[-1]}'
                return self.app(environ, start_response)

        app.wsgi_app = FlaskTestClientProxy(app.wsgi_app)

        yield app


@pytest.fixture
def test_client(app, session, assert_similar):
    client = app.test_client()

    def req(
        method,
        url,
        status_code,
        result=None,
        query=None,
        data=None,
        real_data=None,
        include_response=False,
        allow_extra=False,
        **kwargs
    ):
        setattr(ctx_stack.top, 'jwt_user', None)
        if real_data is None:
            data = json.dumps(data) if data is not None else None
            if data:
                kwargs['content_type'] = 'application/json'
        else:
            data = real_data
        rv = getattr(client, method)(
            url,
            query_string=query,
            data=data,
            **kwargs,
        )
        assert rv.status_code == status_code

        if status_code == 204:
            assert rv.get_data(as_text=True) == ''
            assert result is None
            res = None
        else:
            val = json.loads(rv.get_data(as_text=True))
            res = copy.deepcopy(val)

        if result is not None:
            assert_similar(val, result)

        session.expire_all()

        if include_response:
            return res, rv
        return res

    client.req = req
    psef.limiter.reset()
    yield client


@pytest.fixture
def error_template():
    yield create_error_template()


@pytest.fixture(params=[True, False])
def boolean(request):
    yield request.param


_TOKENS = []


@pytest.fixture(autouse=True)
def clear_logged_in_user():
    setattr(ctx_stack.top, 'jwt_user', None)
    yield


@pytest.fixture
def assert_similar():
    def checker(vals, tree, cur_path):
        is_list = isinstance(tree, list)
        i = 0
        allowed_extra = False
        not_allowed_extra = set()

        for k, value in enumerate(tree) if is_list else tree.items():
            if isinstance(value, LocalProxy):
                value = value._get_current_object()

            if k == '__allow_extra__' and value:
                allowed_extra = True
                if not isinstance(value, bool):
                    not_allowed_extra = set(value)
                continue
            elif not is_list and k[0] == '?' and k[-1] == '?':
                k = k[1:-1]
                if k not in vals:
                    continue
            i += 1
            assert is_list or k in vals

            if isinstance(value, psef.models.Base):
                value = value.__to_json__()

            if isinstance(value, type):
                assert isinstance(vals[k], value), (
                    "Wrong type for key '{}', expected '{}', got '{}'"
                ).format('.'.join(cur_path + [str(k)]), value, vals[k])
            elif isinstance(value, list) or isinstance(value, dict):
                if isinstance(vals, dict):
                    assert k in vals
                else:
                    assert 0 <= k < len(vals)
                checker(vals[k], value, cur_path + [str(k)])
            elif isinstance(value, re.Pattern):
                assert value.search(vals[k]), (
                    "Wrong value for key '{}', expected something to match"
                    " with '{}', got '{}'"
                ).format(
                    '.'.join(cur_path + [str(k)]), value.pattern, vals[k]
                )
            elif callable(value):
                assert value(vals[k]), (
                    'The function {} did not return true for {} at the path {}'
                ).format(value, vals[k], '.'.join(cur_path + [str(k)]))
            else:
                assert vals[k] == value, (
                    "Wrong value for key '{}', expected '{} (type={})', got '{}'"
                ).format(
                    '.'.join(cur_path + [str(k)]), value, type(value), vals[k]
                )

        if is_list:
            assert len(vals
                       ) == i, 'Length of lists is not equal: {} vs {}'.format(
                           len(vals), i
                       )
        elif not allowed_extra:
            assert len(vals) == i, (
                'Difference in keys: {}, (server data: {}, expected: {})'
            ).format(set(vals) ^ set(tree), vals, tree)
        else:
            gotten_disallowed_keys = (set(vals.keys()) & not_allowed_extra)
            assert not gotten_disallowed_keys, (
                'Got disallowed keys: {}'
            ).format(gotten_disallowed_keys)

    yield lambda val, result: checker({'top': val}, {'top': result}, [])


@pytest.fixture(autouse=True)
def logged_in():
    @contextlib.contextmanager
    def _login(user, yield_token=False):
        setattr(ctx_stack.top, 'jwt_user', None)
        if isinstance(user, str) and user == 'NOT_LOGGED_IN':
            _TOKENS.append(None)
            res = None
        else:
            _TOKENS.append(
                flask_jwt.create_access_token(identity=user.id, fresh=True)
            )
            res = user

        yield _TOKENS[-1] if yield_token else res

        _TOKENS.pop(-1)
        setattr(ctx_stack.top, 'jwt_user', None)

    yield _login
    _TOKENS.clear()

    _TOKENS.clear()


@pytest.fixture
def named_user(session, request):
    if request.param == 'NOT_LOGGED_IN':
        return 'NOT_LOGGED_IN'
    return LocalProxy(session.query(m.User).filter_by(name=request.param).one)


@pytest.fixture
def student_user(session):
    return LocalProxy(session.query(m.User).filter_by(name="Student1").one)


@pytest.fixture
def user_with_perms(session, request, course_name):
    course = session.query(m.Course).filter_by(name=course_name).one()
    yield create_user_with_perms(session, request.param, course)


@pytest.fixture
def teacher_user(session):
    return LocalProxy(session.query(m.User).filter_by(name="Robin").one)


@pytest.fixture
def ta_user(session):
    return LocalProxy(
        session.query(m.User).filter_by(name="Thomas Schaper").one
    )


@pytest.fixture
def admin_user(session):
    return LocalProxy(session.query(m.User).filter_by(name="admin").one)


@pytest.fixture
def pse_course(session):
    return session.query(m.Course
                         ).filter_by(name="Project Software Engineering").one()


@pytest.fixture
def prog_course(session):
    yield m.Course.query.filter_by(name='Programmeertalen').one()


@pytest.fixture
def inprog_course(session):
    yield m.Course.query.filter_by(name='Inleiding Programmeren').one()


@pytest.fixture
def bs_course(session):
    return session.query(m.Course).filter_by(name="Besturingssystemen").one()


@pytest.fixture
def prolog_course(session):
    return session.query(
        m.Course
    ).filter_by(name="Introductie Logisch programmeren").one()


@pytest.fixture(scope='session', autouse=True)
def db(app, request):
    """Session-wide test database."""
    if os.path.exists(TESTDB_PATH):
        os.unlink(TESTDB_PATH)

    if not request.config.getoption('--postgresql'):
        psef.models.db.create_all()
    else:
        db_name, generated = get_database_name(request)
        if generated:
            try:
                subprocess.check_output(
                    'psql -c "create database {}"'.format(
                        db_name.replace('postgresql:///', '')
                    ),
                    shell=True
                )
                subprocess.check_output(
                    'psql {} -c \'create extension "uuid-ossp"\''.format(
                        db_name.replace('postgresql:///', '')
                    ),
                    shell=True
                )
                subprocess.check_output(
                    'psql {} -c \'create extension "citext"\''.format(
                        db_name.replace('postgresql:///', '')
                    ),
                    shell=True
                )
            except subprocess.CalledProcessError as e:
                print(e.stdout, file=sys.stderr)
                print(e.stderr, file=sys.stderr)
            psef.models.db.create_all()

    manage.app = app
    manage.seed_force(psef.models.db)
    manage.test_data(psef.models.db)

    assert psef.models.Permission.query.all()
    psef.permissions.database_permissions_sanity_check(app)

    try:
        yield psef.models.db
    finally:
        if request.config.getoption('--postgresql'):
            db_name, generated = get_database_name(request)
            if generated:
                orm.session.close_all_sessions()
                psef.models.db.engine.dispose()
                subprocess.check_call(
                    'dropdb "{}"'.format(
                        db_name.replace('postgresql:///', '')
                    ),
                    shell=True,
                    stdout=sys.stdout,
                    stderr=sys.stderr
                )
        else:
            os.unlink(TESTDB_PATH)


@pytest.fixture(params=[True])
def use_transaction(request):
    yield request.param


@pytest.fixture(autouse=True)
def session(app, db, use_transaction):
    """Creates a new database session for a test."""
    connection = db.engine.connect()
    if use_transaction:
        transaction = connection.begin()

    options = dict(bind=connection, binds={}, autoflush=False)
    session = db.create_scoped_session(options=options)

    old_ses = psef.models.db.session
    psef.models.db.session = session

    try:
        yield session
    finally:
        psef.models.db.session = old_ses

        if use_transaction:
            transaction.rollback()

        try:
            session.remove()
            connection.close()
        except:
            import traceback
            traceback.print_exc(file=sys.stderr)
            raise

        if not use_transaction:
            db.drop_all()
            sys.setrecursionlimit(5000)
            psef.models.db.create_all()
            manage.app = app
            manage.seed_force(psef.models.db)
            assert manage.test_data(psef.models.db) != 1
            psef.permissions.database_permissions_sanity_check(app)


@pytest.fixture(autouse=True)
def monkeypatch_celery(app, monkeypatch):
    monkeypatch.setattr(psef.tasks.celery.conf, 'task_always_eager', True)
    monkeypatch.setattr(psef.tasks.celery.conf, 'task_eager_propagates', True)
    yield


@pytest.fixture(params=['Programmeertalen'])
def course_name(request):
    yield request.param


@pytest.fixture
def course(session, course_name):
    yield LocalProxy(session.query(m.Course).filter_by(name=course_name).first)


DESCRIBE_HOOKS = []


@pytest.fixture
def describe():
    @contextlib.contextmanager
    def inner(name):
        print()
        sep = '+={}=+'.format('=' * len(name))
        print(sep)
        print('|', name, '|')
        print(sep)
        print()
        sys.stdout.flush()
        yield
        for i, h in enumerate(DESCRIBE_HOOKS):
            h()

    yield inner

    DESCRIBE_HOOKS.clear()


@pytest.fixture(params=[False])
def state_is_hidden(request):
    yield request.param


@pytest.fixture(params=[False])
def with_works(request):
    yield request.param


@pytest.fixture(params=['new'])
def assignment(course_name, state_is_hidden, session, request, with_works):
    course = m.Course.query.filter_by(name=course_name).one()
    state = (
        m.AssignmentStateEnum.hidden
        if state_is_hidden else m.AssignmentStateEnum.open
    )
    assig = m.Assignment(
        name='TEST COURSE',
        state=state,
        course=course,
        deadline=DatetimeWithTimezone.utcnow() +
        datetime.timedelta(days=1 if request.param == 'new' else -1),
        is_lti=False,
    )
    session.add(assig)
    session.commit()

    if with_works:
        names = ['Student1', 'Student2', 'Student3', 'Œlµo']
        if with_works != 'single':
            names += names
        for uname in names:
            user = m.User.query.filter_by(name=uname).one()
            work = m.Work(assignment=assig, user=user)
            session.add(work)
        session.commit()

    yield assig


@pytest.fixture
def filename(request):
    yield request.param


@pytest.fixture
def stub_function(stub_function_class, session, monkeypatch):
    def inner_stub_function(module, name, *args, **kwargs):
        stub = stub_function_class(*args, **kwargs)
        monkeypatch.setattr(module, name, stub)
        return stub

    yield inner_stub_function


@pytest.fixture
def watch_signal(stub_function_class, session):
    undos = []
    idx = 0

    def make_watcher(signal, *, flush_db=False, clear_all_but=False):
        nonlocal idx
        idx += 1

        def maybe_flush():
            if flush_db:
                session.flush()

        class Watcher(stub_function_class):
            __name__ = f'signal_watcher_{idx}'

            @property
            def send_amount(self):
                return len(self.args)

            @property
            def signal_arg(self):
                # This property only makes sense if the signal was send exactly
                # once
                assert self.was_send_once
                all_args = self.all_args
                assert len(all_args[0]) == 1
                return all_args[0][0]

            @property
            def was_send_once(self):
                return self.was_send_n_times(1)

            @property
            def was_not_send(self):
                return len(self.args) == 0

            def was_send_n_times(self, n):
                return self.called_amount == n

        watcher = Watcher(maybe_flush)

        if clear_all_but is not False:
            assert all(signal.is_connected(f) for f in clear_all_but)
            undos.append(signal.disable_all_but(clear_all_but))
        signal.connect_immediate(watcher)
        if clear_all_but is False:
            undos.append(lambda: signal.disconnect(watcher))

        return watcher

    yield make_watcher

    for undo in undos:
        undo()


@pytest.fixture
def make_function_spy(monkeypatch, stub_function_class):
    def make_spy(module, name, *, pass_self=False):
        orig = getattr(module, name)
        spy = stub_function_class(orig, with_args=True, pass_self=pass_self)
        monkeypatch.setattr(module, name, spy)
        return spy

    yield make_spy


@pytest.fixture
def stub_function_class():
    class StubFunction:
        def __init__(
            self, ret_func=lambda: None, with_args=False, pass_self=False
        ):
            self.args = []
            self.kwargs = []
            self.rets = []
            self.ret_func = ret_func
            self.with_args = with_args
            self.call_dates = []
            self.pass_self = pass_self
            DESCRIBE_HOOKS.append(self.reset)

        def __call__(self, *args, **kwargs):
            return self.make_callable(self.ret_func)(*args, **kwargs)

        def set_impl(self, fn):
            self.ret_func = fn

        @property
        def all_args(self):
            def merge(args, kwargs):
                res = {idx: val for idx, val in enumerate(args)}
                res.update(kwargs)
                return res

            return [merge(a, k) for a, k in zip(self.args, self.kwargs)]

        def __get__(self, obj, typ=None):
            if self.pass_self:
                func = self.ret_func.__get__(obj, typ)
                return self.make_callable(func)
            return self.__call__

        def make_callable(self, func):
            def inner(*args, **kwargs):
                self.args.append(args)
                self.kwargs.append(kwargs)
                self.call_dates.append(DatetimeWithTimezone.utcnow())

                if self.with_args:
                    self.rets.append(func(*args, **kwargs))
                else:
                    self.rets.append(func())

                return self.rets[-1]

            return inner

        @property
        def called(self):
            return self.called_amount > 0

        @property
        def called_amount(self):
            assert len(self.args) == len(self.kwargs)
            return len(self.args)

        def reset(self):
            self.args = []
            self.kwargs = []
            self.rets = []
            self.call_dates = []

    yield StubFunction


@pytest.fixture
def assignment_real_works(
    filename,
    test_client,
    logged_in,
    assignment,
):
    res = []
    for name in ['Student1', 'Student2', 'Œlµo']:
        user = m.User.query.filter_by(name=name).one()
        with logged_in(user):
            res.append(
                test_client.req(
                    'post',
                    f'/api/v1/assignments/{assignment.id}/submission',
                    201,
                    real_data={
                        'file': (
                            f'{os.path.dirname(__file__)}/../'
                            f'test_data/test_linter/{filename}',
                            os.path.basename(os.path.realpath(filename))
                        )
                    }
                )
            )

    yield assignment, res[0]


@pytest.fixture
def live_server_url():
    yield f'http://localhost:{LIVE_SERVER_PORT}'


@pytest.fixture
def live_server(app, live_server_url):
    p = None

    def stop():
        if p is None:
            return

        from pytest_cov.embed import cleanup
        cleanup()

        for sig in [signal.SIGTERM, signal.SIGINT]:
            os.kill(p.pid, sig)
            try:
                p.join(4)
            except:
                pass
            else:
                break
        else:
            p.terminate()
            p.join()

    def start(get_stop=False):
        nonlocal p

        def _inner():
            from pytest_cov.embed import cleanup_on_sigterm
            cleanup_on_sigterm()
            app.run(
                host='localhost',
                port=LIVE_SERVER_PORT,
                debug=False,
                use_reloader=False,
                threaded=False
            )

        p = multiprocessing.Process(target=_inner)
        p.start()
        url = live_server_url

        for _ in range(15):
            try:
                urlopen(f'{url}/api/v1/about')
            except URLError:
                time.sleep(1)
                pass
            else:
                break
        else:
            stop()
            assert False, "Server on {} could not be reached".format(url)

        if get_stop:
            return url, stop
        return url

    try:
        yield start
    finally:
        stop()


@pytest.fixture
def stubmailer(monkeypatch):
    class StubMailer():
        def __init__(self):
            self.msg = None
            self.do_raise = False
            self.called = 0
            self.args = []
            self.kwargs = []
            self.times_connect_called = 0
            DESCRIBE_HOOKS.append(self.reset)

        def send(self, msg):
            self.called += 1
            self.msg = msg
            self.args.append((msg, ))
            if self.do_raise:
                raise Exception

        def reset(self):
            self.msg = None
            self.args = []
            self.called = 0
            self.times_connect_called = 0

        @property
        def was_called(self):
            return self.called > 0

        @contextlib.contextmanager
        def connect(self):
            self.times_connect_called += 1
            yield self

        @property
        def times_called(self):
            return self.called

    mailer = StubMailer()

    monkeypatch.setattr(psef.mail, 'mail', mailer)

    yield mailer


@pytest.fixture
def tomorrow():
    yield DatetimeWithTimezone.utcnow() + datetime.timedelta(days=1)


@pytest.fixture
def yesterday():
    yield DatetimeWithTimezone.utcnow() - datetime.timedelta(days=1)


@pytest.fixture
def canvas_lti1p1_provider(session):
    prov = m.LTI1p1Provider(key='canvas2')
    session.add(prov)
    session.commit()
    yield prov


@pytest.fixture
def lti1p3_provider(logged_in, admin_user, test_client):
    with logged_in(admin_user):
        prov = helpers.to_db_object(
            helpers.create_lti1p3_provider(test_client, 'Canvas'),
            m.LTI1p3Provider
        )
    yield prov<|MERGE_RESOLUTION|>--- conflicted
+++ resolved
@@ -142,13 +142,10 @@
             'AUTO_TEST_DISABLE_ORIGIN_CHECK': True,
             'AUTO_TEST_MAX_TIME_COMMAND': 3,
             'ADMIN_USER': None,
-<<<<<<< HEAD
-=======
             'CELERY_CONFIG': {
                 'CELERY_TASK_ALWAYS_EAGER': True,
                 'CELERY_TASK_EAGER_PROPAGATES': True,
             },
->>>>>>> 60fe4073
         }
         if database is not None:
             settings_override['SQLALCHEMY_DATABASE_URI'] = database
@@ -161,18 +158,8 @@
             settings_override['SQLALCHEMY_DATABASE_URI'] = TEST_DATABASE_URI
             settings_override['_USING_SQLITE'] = True
 
-<<<<<<< HEAD
-        settings_override['CELERY_CONFIG'] = {
-            'CELERY_TASK_ALWAYS_EAGER': True,
-            'CELERY_TASK_EAGER_PROPAGATES': True,
-        }
-
         return settings_override
 
-=======
-        return settings_override
-
->>>>>>> 60fe4073
     yield inner
 
 
