--- conflicted
+++ resolved
@@ -48,7 +48,6 @@
     if deadline == 'tomorrow':
         deadline = DatetimeWithTimezone.utcnow() + datetime.timedelta(days=1)
 
-<<<<<<< HEAD
     res = m.Assignment(
         name=name,
         course=course,
@@ -57,12 +56,6 @@
         lti_outcome_service_url=str(uuid.uuid4()),
         is_lti=True,
     )
-=======
-    res = m.Assignment(name=name, course=course, deadline=deadline)
-    res.lti_assignment_id = str(uuid.uuid4())
-    res.lti_outcome_service_url = str(uuid.uuid4())
-
->>>>>>> c030a3b3
     res.set_state(state)
     session.add(res)
     session.commit()
